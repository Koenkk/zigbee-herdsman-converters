import {Zcl} from 'zigbee-herdsman';
import tz from '../converters/toZigbee';
import fz from '../converters/fromZigbee';
import {
    Fz, Tz, ModernExtend, Range, Zh, Logger, DefinitionOta, OnEvent, Access,
    KeyValueString, KeyValue, Configure, Expose, DefinitionMeta, KeyValueAny,
} from './types';
import {zigbeeOTA} from '../lib/ota';
import * as globalStore from '../lib/store';
import {presets as e, access as ea, options as opt} from './exposes';
import {configure as lightConfigure} from './light';
import {
    getFromLookupByValue, isString, isNumber, isObject, isEndpoint,
    getFromLookup, getEndpointName, assertNumber, postfixWithEndpointName,
    noOccupancySince, precisionRound, batteryVoltageToPercentage, getOptions,
    hasAlreadyProcessedMessage, addActionGroup,
} from './utils';
import * as logger from '../lib/logger';

function getEndpointsWithInputCluster(device: Zh.Device, cluster: string | number) {
    if (!device.endpoints) {
        throw new Error(device.ieeeAddr + ' ' + device.endpoints);
    }
    const endpoints = device.endpoints.filter((ep) => ep.getInputClusters().find((c) => isNumber(cluster) ? c.ID === cluster : c.name === cluster));
    if (endpoints.length === 0) {
        throw new Error(`Device ${device.ieeeAddr} has no input cluster ${cluster}`);
    }
    return endpoints;
}

function getEndpointsWithOutputCluster(device: Zh.Device, cluster: string | number) {
    if (!device.endpoints) {
        throw new Error(device.ieeeAddr + ' ' + device.endpoints);
    }
    const endpoints = device.endpoints.filter((ep) => ep.getOutputClusters().find((c) => isNumber(cluster) ? c.ID === cluster : c.name === cluster));
    if (endpoints.length === 0) {
        throw new Error(`Device ${device.ieeeAddr} has no output cluster ${cluster}`);
    }
    return endpoints;
}

const timeLookup = {
    'MAX': 65000,
    '4_HOURS': 14400,
    '1_HOUR': 3600,
    '30_MINUTES': 1800,
    '5_MINUTES': 300,
    '1_MINUTE': 60,
    '10_SECONDS': 10,
    'MIN': 0,
};

type ReportingConfigTime = number | keyof typeof timeLookup;
type ReportingConfigAttribute = string | number | {ID: number, type: number};
type ReportingConfig = {min: ReportingConfigTime, max: ReportingConfigTime, change: number | [number, number], attribute: ReportingConfigAttribute}
export type ReportingConfigWithoutAttribute = Omit<ReportingConfig, 'attribute'>;

function convertReportingConfigTime(time: ReportingConfigTime): number {
    if (isString(time)) {
        if (!(time in timeLookup)) throw new Error(`Reporting time '${time}' is unknown`);
        return timeLookup[time];
    } else {
        return time;
    }
}

async function setupAttributes(
    entity: Zh.Device | Zh.Endpoint, coordinatorEndpoint: Zh.Endpoint, cluster: string | number, config: ReportingConfig[], logger: Logger,
    configureReporting: boolean=true, read: boolean=true,
) {
    const endpoints = isEndpoint(entity) ? [entity] : getEndpointsWithInputCluster(entity, cluster);
    const ieeeAddr = isEndpoint(entity) ? entity.deviceIeeeAddress : entity.ieeeAddr;
    for (const endpoint of endpoints) {
        logger.debug(`Configure reporting: ${configureReporting}, read: ${read} for ${ieeeAddr}/${endpoint.ID} ${cluster} ${JSON.stringify(config)}`);
        if (configureReporting) {
            await endpoint.bind(cluster, coordinatorEndpoint);
            await endpoint.configureReporting(cluster, config.map((a) => ({
                minimumReportInterval: convertReportingConfigTime(a.min),
                maximumReportInterval: convertReportingConfigTime(a.max),
                reportableChange: a.change,
                attribute: a.attribute,
            })));
        }
        if (read) {
            try {
                // Don't fail configuration if reading this attribute fails
                // https://github.com/Koenkk/zigbee-herdsman-converters/pull/7074
                await endpoint.read(cluster, config.map((a) => isString(a) ? a : (isObject(a.attribute) ? a.attribute.ID : a.attribute)));
            } catch (e) {
                logger.debug(`Reading attribute failed: ${e}`);
            }
        }
    }
}

export function setupConfigureForReporting(
    cluster: string | number, attribute: ReportingConfigAttribute, config: ReportingConfigWithoutAttribute, access: Access,
    endpointNames?: string[],
) {
    const configureReporting = !!config;
    const read = !!(access & ea.GET);
    if (configureReporting || read) {
        const configure: Configure = async (device, coordinatorEndpoint, logger) => {
            const reportConfig = config ? {...config, attribute: attribute} : {attribute, min: -1, max: -1, change: -1};
            let entities: (Zh.Device | Zh.Endpoint)[] = [device];
            if (endpointNames) {
                const endpointsMap = new Map<string, boolean>(endpointNames.map((e) => [e, true]));
                entities = device.endpoints.filter((e) => endpointsMap.has(e.ID.toString()));
            }

            for (const entity of entities) {
                await setupAttributes(entity, coordinatorEndpoint, cluster, [reportConfig], logger, configureReporting, read);
            }
        };
        return configure;
    } else {
        return undefined;
    }
}

// #region General

export function forceDeviceType(args: {type: 'EndDevice' | 'Router'}): ModernExtend {
    const configure: Configure = async (device, coordinatorEndpoint, logger) => {
        device.type = args.type;
        device.save();
    };
    return {configure, isModernExtend: true};
}

export function forcePowerSource(args: {powerSource: 'Mains (single phase)' | 'Battery'}): ModernExtend {
    const configure: Configure = async (device, coordinatorEndpoint, logger) => {
        device.powerSource = args.powerSource;
        device.save();
    };
    return {configure, isModernExtend: true};
}

export interface LinkqualityArgs {
    reporting?: boolean, attribute?: string | {ID: number, type: number}, reportingConfig?: ReportingConfigWithoutAttribute
}
export function linkquality(args?: LinkqualityArgs): ModernExtend {
    args = {reporting: false, attribute: 'modelId', reportingConfig: {min: '1_HOUR', max: '4_HOURS', change: 0}};

    const exposes: Expose[] = [
        e.numeric('linkquality', ea.STATE).withUnit('lqi').withDescription('Link quality (signal strength)')
            .withValueMin(0).withValueMax(255).withCategory('diagnostic'),
    ];

    const fromZigbee: Fz.Converter[] = [{
        cluster: 'genBasic',
        type: ['attributeReport', 'readResponse'],
        convert: (model, msg, publish, options, meta) => {
            return {linkquality: msg.linkquality};
        },
    }];

    const result: ModernExtend = {exposes, fromZigbee, isModernExtend: true};

    if (args.reporting) {
        result.configure = async (device, coordinatorEndpoint, logger) => {
            setupAttributes(device, coordinatorEndpoint, 'genBasic', [{attribute: args.attribute, ...args.reportingConfig}], logger);
        };
    }

    return result;
}

export interface BatteryArgs {
    voltageToPercentage?: string | {min: number, max: number}, dontDividePercentage?: boolean,
    percentage?: boolean, voltage?: boolean, lowStatus?: boolean,
    percentageReportingConfig?: ReportingConfigWithoutAttribute, percentageReporting?: boolean,
    voltageReportingConfig?: ReportingConfigWithoutAttribute, voltageReporting?: boolean,
}
export function battery(args?: BatteryArgs): ModernExtend {
    args = {percentage: true, voltage: false, lowStatus: false, percentageReporting: true, voltageReporting: false, ...args};
    const meta: DefinitionMeta = {battery: {}};
    if (args.voltageToPercentage) meta.battery.voltageToPercentage = args.voltageToPercentage;
    if (args.dontDividePercentage) meta.battery.dontDividePercentage = args.dontDividePercentage;

    const exposes: Expose[] = [];

    if (args.percentage) {
        exposes.push(
            e.numeric('battery', ea.STATE).withUnit('%')
                .withDescription('Remaining battery in %')
                .withValueMin(0).withValueMax(100).withCategory('diagnostic'),
        );
    }
    if (args.voltage) {
        exposes.push(
            e.numeric('voltage', ea.STATE).withUnit('mV')
                .withDescription('Reported battery voltage in millivolts').withCategory('diagnostic'),
        );
    }
    if (args.lowStatus) {
        exposes.push(
            e.binary('battery_low', ea.STATE, true, false)
                .withDescription('Empty battery indicator').withCategory('diagnostic'),
        );
    }

    const fromZigbee: Fz.Converter[] = [{
        cluster: 'genPowerCfg',
        type: ['attributeReport', 'readResponse'],
        convert: (model, msg, publish, options, meta) => {
            const payload: KeyValueAny = {};
            if (msg.data.hasOwnProperty('batteryPercentageRemaining') && (msg.data['batteryPercentageRemaining'] < 255)) {
                // Some devices do not comply to the ZCL and report a
                // batteryPercentageRemaining of 100 when the battery is full (should be 200).
                const dontDividePercentage = model.meta && model.meta.battery && model.meta.battery.dontDividePercentage;
                let percentage = msg.data['batteryPercentageRemaining'];
                percentage = dontDividePercentage ? percentage : percentage / 2;
                if (args.percentage) payload.battery = precisionRound(percentage, 2);
            }

            if (msg.data.hasOwnProperty('batteryVoltage') && (msg.data['batteryVoltage'] < 255)) {
                // Deprecated: voltage is = mV now but should be V
                if (args.voltage) payload.voltage = msg.data['batteryVoltage'] * 100;

                if (model.meta && model.meta.battery && model.meta.battery.voltageToPercentage) {
                    payload.battery = batteryVoltageToPercentage(payload.voltage, model.meta.battery.voltageToPercentage);
                }
            }

            if (msg.data.hasOwnProperty('batteryAlarmState')) {
                const battery1Low = (
                    msg.data.batteryAlarmState & 1<<0 ||
                    msg.data.batteryAlarmState & 1<<1 ||
                    msg.data.batteryAlarmState & 1<<2 ||
                    msg.data.batteryAlarmState & 1<<3
                ) > 0;
                const battery2Low = (
                    msg.data.batteryAlarmState & 1<<10 ||
                    msg.data.batteryAlarmState & 1<<11 ||
                    msg.data.batteryAlarmState & 1<<12 ||
                    msg.data.batteryAlarmState & 1<<13
                ) > 0;
                const battery3Low = (
                    msg.data.batteryAlarmState & 1<<20 ||
                    msg.data.batteryAlarmState & 1<<21 ||
                    msg.data.batteryAlarmState & 1<<22 ||
                    msg.data.batteryAlarmState & 1<<23
                ) > 0;
                if (args.lowStatus) payload.battery_low = battery1Low || battery2Low || battery3Low;
            }

            return payload;
        },
    }];

    const defaultReporting: ReportingConfigWithoutAttribute = {min: '1_HOUR', max: 'MAX', change: 10};

    const configure: Configure = async (device, coordinatorEndpoint, logger) => {
        if (args.percentageReporting) {
            await setupAttributes(device, coordinatorEndpoint, 'genPowerCfg', [
                {attribute: 'batteryPercentageRemaining', ...(args.percentageReportingConfig ?? defaultReporting)},
            ], logger);
        }
        if (args.voltageReporting) {
            await setupAttributes(device, coordinatorEndpoint, 'genPowerCfg', [
                {attribute: 'batteryVoltage', ...(args.voltageReportingConfig ?? defaultReporting)},
            ], logger);
        }
    };

    return {meta, fromZigbee, exposes, configure, isModernExtend: true};
}

export function deviceTemperature(args?: Partial<NumericArgs>) {
    return numeric({
        name: 'device_temperature',
        cluster: 'genDeviceTempCfg',
        attribute: 'currentTemperature',
        reporting: {min: '5_MINUTES', max: '1_HOUR', change: 1},
        description: 'Temperature of the device',
        unit: '°C',
        access: 'STATE_GET',
        entityCategory: 'diagnostic',
        ...args,
    });
}

export function identify(args?: {isSleepy: boolean}): ModernExtend {
    args = {isSleepy: false, ...args};
    const normal: Expose = e.enum('identify', ea.SET, ['identify']).withDescription('Initiate device identification').withCategory('config');
    const sleepy: Expose = e.enum('identify_sleepy', ea.SET, ['identify_sleepy'])
        .withDescription('Initiate device identification. This device is asleep by default.' +
            'You may need to wake it up first before sending the indetify command.')
        .withCategory('config');

    const exposes: Expose[] = args.isSleepy ? [sleepy] : [normal];

    const identifyTimeout = e.numeric('identify_timeout', ea.SET)
        .withDescription('Sets the duration of the identification procedure in seconds (i.e., how long the device would flash).' +
            'The value ranges from 1 to 30 seconds (default: 3).')
        .withValueMin(1).withValueMax(30);

    const toZigbee: Tz.Converter[] = [{
        key: [args.isSleepy ? 'identify_sleepy' : 'identify'],
        options: [identifyTimeout],
        convertSet: async (entity, key, value, meta) => {
            const identifyTimeout = meta.options.identify_timeout ?? 3;
            await entity.command('genIdentify', 'identify', {identifytime: identifyTimeout}, getOptions(meta.mapped, entity));
        },
    }];

    return {exposes, toZigbee, isModernExtend: true};
}

export interface OnOffArgs {
    powerOnBehavior?: boolean, ota?: DefinitionOta, skipDuplicateTransaction?: boolean, endpointNames?: string[],
    configureReporting?: boolean,
}
export function onOff(args?: OnOffArgs): ModernExtend {
    args = {powerOnBehavior: true, skipDuplicateTransaction: false, configureReporting: true, ...args};

    const exposes: Expose[] = args.endpointNames ? args.endpointNames.map((ep) => e.switch().withEndpoint(ep)) : [e.switch()];

    const fromZigbee: Fz.Converter[] = [(args.skipDuplicateTransaction ? fz.on_off_skip_duplicate_transaction : fz.on_off)];
    const toZigbee: Tz.Converter[] = [tz.on_off];

    if (args.powerOnBehavior) {
        exposes.push(e.power_on_behavior(['off', 'on', 'toggle', 'previous']));
        fromZigbee.push(fz.power_on_behavior);
        toZigbee.push(tz.power_on_behavior);
    }

    const result: ModernExtend = {exposes, fromZigbee, toZigbee, isModernExtend: true};
    if (args.ota) result.ota = args.ota;
    if (args.configureReporting) {
        result.configure = async (device, coordinatorEndpoint, logger) => {
            await setupAttributes(device, coordinatorEndpoint, 'genOnOff', [{attribute: 'onOff', min: 'MIN', max: 'MAX', change: 1}], logger);
            if (args.powerOnBehavior) {
                try {
                    // Don't fail configure if reading this attribute fails, some devices don't support it.
                    await setupAttributes(device, coordinatorEndpoint, 'genOnOff',
                        [{attribute: 'startUpOnOff', min: 'MIN', max: 'MAX', change: 1}], logger, false);
                } catch (e) {
                    if (e.message.includes('UNSUPPORTED_ATTRIBUTE')) {
                        logger.debug('Reading startUpOnOff failed, this features is unsupported');
                    } else {
                        throw e;
                    }
                }
            }
        };
    }
    return result;
}

export function commandsOnOff(args?: {commands: ('on' | 'off' | 'toggle')[], bind?: boolean, endpointNames?: string[]}): ModernExtend {
    args = {commands: ['on', 'off', 'toggle'], bind: false, ...args};
    const exposes: Expose[] = [
        e.enum('action', ea.STATE, args.commands).withDescription('Triggered action (e.g. a button click)'),
    ];

    const actionPayloadLookup: KeyValueString = {
        'commandOn': 'on',
        'commandOff': 'off',
        'commandOffWithEffect': 'off',
        'commandToggle': 'toggle',
    };

    const fromZigbee: Fz.Converter[] = [
        {
            cluster: 'genOnOff',
            type: ['commandOn', 'commandOff', 'commandOffWithEffect', 'commandToggle'],
            convert: (model, msg, publish, options, meta) => {
                if (hasAlreadyProcessedMessage(msg, model)) return;
                const payload = {action: postfixWithEndpointName(actionPayloadLookup[msg.type], msg, model, meta)};
                addActionGroup(payload, msg, model);
                return payload;
            },
        },
    ];

    const result: ModernExtend = {exposes, fromZigbee, isModernExtend: true};

    if (args.bind) {
        result.configure = async (device, coordinatorEndpoint, logger) => {
            if (args.endpointNames) {
                const endpointsMap = new Map<string, boolean>(args.endpointNames.map((e) => [e, true]));
                const endpoints = device.endpoints.filter((e) => endpointsMap.has(e.ID.toString()));
                for (const endpoint of endpoints) {
                    await endpoint.bind('genOnOff', coordinatorEndpoint);
                }
            } else {
                const endpoints = getEndpointsWithOutputCluster(device, 'genOnOff');
                for (const endpoint of endpoints) {
                    await endpoint.bind('genOnOff', coordinatorEndpoint);
                }
            }
        };
    }

    return result;
}

export function customTimeResponse(start: '1970_UTC' | '2000_LOCAL'): ModernExtend {
    const onEvent: OnEvent = async (type, data, device, options, state: KeyValue) => {
        device.skipTimeResponse = true;
        // The Zigbee Cluster Library specification states that the genTime.time response should be the
        // number of seconds since 1st Jan 2000 00:00:00 UTC. This extend modifies that:
        // 1970_UTC: number of seconds since the Unix Epoch (1st Jan 1970 00:00:00 UTC)
        // 2000_LOCAL: seconds since 1 January in the local time zone.
        // Disable the responses of zigbee-herdsman and respond here instead.
        if (type === 'message' && data.type === 'read' && data.cluster === 'genTime') {
            const payload: KeyValue = {};
            if (start === '1970_UTC') {
                const time = Math.round(((new Date()).getTime()) / 1000);
                payload.time = time;
                payload.localTime = time - (new Date()).getTimezoneOffset() * 60;
            } else if (start === '2000_LOCAL') {
                const oneJanuary2000 = new Date('January 01, 2000 00:00:00 UTC+00:00').getTime();
                const secondsUTC = Math.round(((new Date()).getTime() - oneJanuary2000) / 1000);
                payload.time = secondsUTC - (new Date()).getTimezoneOffset() * 60;
            }
            await data.endpoint.readResponse('genTime', data.meta.zclTransactionSequenceNumber, payload);
        }
    };

    return {onEvent, isModernExtend: true};
}

// #endregion

// #region Measurement and Sensing

export function illuminance(args?: Partial<NumericArgs>): ModernExtend {
    const luxScale: ScaleFunction = (value: number, type: 'from' | 'to') => {
        let result = value;
        if (type === 'from') {
            result = Math.pow(10, (result - 1) / 10000);
        }
        return result;
    };

    const rawIllinance = numeric({
        name: 'illuminance',
        cluster: 'msIlluminanceMeasurement',
        attribute: 'measuredValue',
        description: 'Raw measured illuminance',
        access: 'STATE_GET',
        ...args,
    });

    const illiminanceLux = numeric({
        name: 'illuminance_lux',
        cluster: 'msIlluminanceMeasurement',
        attribute: 'measuredValue',
        reporting: {min: '10_SECONDS', max: '1_HOUR', change: 5}, // 5 lux
        description: 'Measured illuminance in lux',
        unit: 'lx',
        scale: luxScale,
        access: 'STATE_GET',
        ...args,
    });

    const result: ModernExtend = illiminanceLux;
    result.fromZigbee.push(...rawIllinance.fromZigbee);
    result.toZigbee.push(...rawIllinance.toZigbee);
    result.exposes.push(...rawIllinance.exposes);

    return result;
}

export function temperature(args?: Partial<NumericArgs>) {
    return numeric({
        name: 'temperature',
        cluster: 'msTemperatureMeasurement',
        attribute: 'measuredValue',
        reporting: {min: '10_SECONDS', max: '1_HOUR', change: 100},
        description: 'Measured temperature value',
        unit: '°C',
        scale: 100,
        access: 'STATE_GET',
        ...args,
    });
}

export function pressure(args?: Partial<NumericArgs>): ModernExtend {
    return numeric({
        name: 'pressure',
        cluster: 'msPressureMeasurement',
        attribute: 'measuredValue',
        reporting: {min: '10_SECONDS', max: '1_HOUR', change: 50}, // 5 kPa
        description: 'The measured atmospheric pressure',
        unit: 'kPa',
        scale: 10,
        access: 'STATE_GET',
        ...args,
    });
}

export function humidity(args?: Partial<NumericArgs>) {
    return numeric({
        name: 'humidity',
        cluster: 'msRelativeHumidity',
        attribute: 'measuredValue',
        reporting: {min: '10_SECONDS', max: '1_HOUR', change: 100},
        description: 'Measured relative humidity',
        unit: '%',
        scale: 100,
        access: 'STATE_GET',
        ...args,
    });
}

export function occupancy(args?: Partial<BinaryArgs>): ModernExtend {
    const name = 'occupancy';
    const cluster = 'msOccupancySensing';
    const attribute = 'occupancy';
    const valueOn: [string | boolean, unknown] = [true, true];
    const valueOff: [string | boolean, unknown] = [false, false];

    const result = binary({
        name: name,
        cluster: cluster,
        attribute: attribute,
        reporting: {attribute: attribute, min: '10_SECONDS', max: '1_MINUTE', change: 0},
        description: 'Indicates whether the device detected occupancy',
        access: 'STATE_GET',
        valueOn: valueOn,
        valueOff: valueOff,
        ...args,
    });

    const fromZigbeeOverride: Fz.Converter = {
        cluster: cluster.toString(),
        type: ['attributeReport', 'readResponse'],
        options: [opt.no_occupancy_since_false()],
        convert: (model, msg, publish, options, meta) => {
            if (attribute in msg.data && (!args?.endpointName || getEndpointName(msg, model, meta) === args?.endpointName)) {
                const payload = {[name]: (msg.data[attribute] % 2) > 0};
                noOccupancySince(msg.endpoint, options, publish, payload.occupancy ? 'stop' : 'start');
                return payload;
            }
        },
    };

    result.fromZigbee[0] = fromZigbeeOverride;

    return result;
}

export function co2(args?: Partial<NumericArgs>) {
    return numeric({
        name: 'co2',
        cluster: 'msCO2',
        label: 'CO2',
        attribute: 'measuredValue',
        reporting: {min: '10_SECONDS', max: '1_HOUR', change: 0.00005}, // 50 ppm change
        description: 'Measured value',
        unit: 'ppm',
        scale: 0.000001,
        access: 'STATE_GET',
        ...args,
    });
}

export function pm25(args?: Partial<NumericArgs>): ModernExtend {
    return numeric({
        name: 'pm25',
        cluster: 'pm25Measurement',
        attribute: 'measuredValue',
        reporting: {min: '10_SECONDS', max: '1_HOUR', change: 1},
        description: 'Measured PM2.5 (particulate matter) concentration',
        unit: 'µg/m³',
        access: 'STATE_GET',
        ...args,
    });
}

// #endregion

// #region Lighting

export interface LightArgs {
    effect?: boolean, powerOnBehavior?: boolean, colorTemp?: {startup?: boolean, range: Range},
    color?: boolean | {modes?: ('xy' | 'hs')[], applyRedFix?: boolean, enhancedHue?: boolean}, turnsOffAtBrightness1?: boolean,
    configureReporting?: boolean, endpointNames?: string[], ota?: DefinitionOta, levelConfig?: {disabledFeatures?: string[]},
}
export function light(args?: LightArgs): ModernExtend {
    args = {effect: true, powerOnBehavior: true, configureReporting: false, ...args};
    if (args.colorTemp) {
        args.colorTemp = {startup: true, ...args.colorTemp};
    }
    const argsColor = args.color ? {
        modes: ['xy'] satisfies ('xy' | 'hs')[], applyRedFix: false, enhancedHue: true, ...(isObject(args.color) ? args.color : {}),
    } : false;

    const lightExpose = args.endpointNames ?
        args.endpointNames.map((ep) => e.light().withBrightness().withEndpoint(ep)) : [e.light().withBrightness()];

    const fromZigbee: Fz.Converter[] = [fz.on_off, fz.brightness, fz.ignore_basic_report, fz.level_config];
    const toZigbee: Tz.Converter[] = [
        tz.light_onoff_brightness, tz.ignore_transition, tz.level_config, tz.ignore_rate, tz.light_brightness_move, tz.light_brightness_step,
    ];
    const meta: DefinitionMeta = {};

    if (args.colorTemp || argsColor) {
        fromZigbee.push(fz.color_colortemp);
        if (args.colorTemp && argsColor) toZigbee.push(tz.light_color_colortemp);
        else if (args.colorTemp) toZigbee.push(tz.light_colortemp);
        else if (argsColor) toZigbee.push(tz.light_color);
        toZigbee.push(tz.light_color_mode, tz.light_color_options);
    }

    if (args.colorTemp) {
        lightExpose.forEach((e) => e.withColorTemp(args.colorTemp.range));
        toZigbee.push(tz.light_colortemp_move, tz.light_colortemp_step);
        if (args.colorTemp.startup) {
            toZigbee.push(tz.light_colortemp_startup);
            lightExpose.forEach((e) => e.withColorTempStartup(args.colorTemp.range));
        }
    }

    if (argsColor) {
        lightExpose.forEach((e) => e.withColor(argsColor.modes));
        toZigbee.push(tz.light_hue_saturation_move, tz.light_hue_saturation_step);
        if (argsColor.modes.includes('hs')) {
            meta.supportsHueAndSaturation = true;
        }
        if (argsColor.applyRedFix) {
            meta.applyRedFix = true;
        }
        if (!argsColor.enhancedHue) {
            meta.supportsEnhancedHue = false;
        }
    }

    if (args.levelConfig) {
        lightExpose.forEach((e) => e.withLevelConfig(args.levelConfig.disabledFeatures ?? []));
        toZigbee.push(tz.level_config);
    }

    const exposes: Expose[] = lightExpose;

    if (args.effect) {
        exposes.push(e.effect());
        toZigbee.push(tz.effect);
    }

    if (args.powerOnBehavior) {
        exposes.push(e.power_on_behavior(['off', 'on', 'toggle', 'previous']));
        fromZigbee.push(fz.power_on_behavior);
        toZigbee.push(tz.power_on_behavior);
    }

    if (args.hasOwnProperty('turnsOffAtBrightness1')) {
        meta.turnsOffAtBrightness1 = args.turnsOffAtBrightness1;
    }

    const configure: Configure = async (device, coordinatorEndpoint, logger) => {
        await lightConfigure(device, coordinatorEndpoint, logger, true);

        if (args.configureReporting) {
            await setupAttributes(device, coordinatorEndpoint, 'genOnOff', [{attribute: 'onOff', min: 'MIN', max: 'MAX', change: 1}], logger);
            await setupAttributes(device, coordinatorEndpoint, 'genLevelCtrl',
                [{attribute: 'currentLevel', min: '10_SECONDS', max: 'MAX', change: 1}], logger);
            if (args.colorTemp) {
                await setupAttributes(device, coordinatorEndpoint, 'lightingColorCtrl',
                    [{attribute: 'colorTemperature', min: '10_SECONDS', max: 'MAX', change: 1}], logger);
            }
            if (argsColor) {
                const attributes: ReportingConfig[] = [];
                if (argsColor.modes.includes('xy')) {
                    attributes.push(
                        {attribute: 'currentX', min: '10_SECONDS', max: 'MAX', change: 1},
                        {attribute: 'currentY', min: '10_SECONDS', max: 'MAX', change: 1},
                    );
                }
                if (argsColor.modes.includes('hs')) {
                    attributes.push(
                        {attribute: argsColor.enhancedHue ? 'enhancedCurrentHue' : 'currentHue', min: '10_SECONDS', max: 'MAX', change: 1},
                        {attribute: 'currentSaturation', min: '10_SECONDS', max: 'MAX', change: 1},
                    );
                }
                await setupAttributes(device, coordinatorEndpoint, 'lightingColorCtrl', attributes, logger);
            }
        }
    };

    const result: ModernExtend = {exposes, fromZigbee, toZigbee, configure, meta, isModernExtend: true};
    if (args.ota) result.ota = args.ota;
    return result;
}

// #endregion

// #region HVAC

// #endregion

// #region Closures

export interface LockArgs {pinCodeCount: number}
export function lock(args?: LockArgs): ModernExtend {
    args = {...args};

    const fromZigbee = [fz.lock, fz.lock_operation_event, fz.lock_programming_event, fz.lock_pin_code_response,
        fz.lock_user_status_response];
    const toZigbee = [tz.lock, tz.pincode_lock, tz.lock_userstatus, tz.lock_auto_relock_time, tz.lock_sound_volume];
    const exposes = [e.lock(), e.pincode(), e.lock_action(), e.lock_action_source_name(), e.lock_action_user(),
        e.auto_relock_time().withValueMin(0).withValueMax(3600), e.sound_volume()];
    const configure: Configure = async (device, coordinatorEndpoint, logger) => {
        await setupAttributes(device, coordinatorEndpoint, 'closuresDoorLock', [
            {attribute: 'lockState', min: 'MIN', max: '1_HOUR', change: 0}], logger);
    };
    const meta: DefinitionMeta = {pinCodeCount: args.pinCodeCount};

    return {fromZigbee, toZigbee, exposes, configure, meta, isModernExtend: true};
}

// #endregion

// #region Security and Safety

export type iasZoneType = 'occupancy' | 'contact' | 'smoke' | 'water_leak' | 'carbon_monoxide' | 'sos' | 'vibration' | 'alarm' | 'gas' | 'generic';
export type iasZoneAttribute = 'alarm_1' | 'alarm_2' | 'tamper' | 'battery_low' | 'supervision_reports' | 'restore_reports' | 'ac_status' | 'test' |
    'battery_defect';
export interface IasArgs {
    zoneType: iasZoneType, zoneAttributes: iasZoneAttribute[], alarmTimeout?: boolean
}
export function iasZoneAlarm(args: IasArgs): ModernExtend {
    const exposeList = {
        'occupancy': e.binary('occupancy', ea.STATE, true, false).withDescription('Indicates whether the device detected occupancy'),
        'contact': e.binary('contact', ea.STATE, false, true).withDescription('Indicates whether the device is opened or closed'),
        'smoke': e.binary('smoke', ea.STATE, true, false).withDescription('Indicates whether the device detected smoke'),
        'water_leak': e.binary('water_leak', ea.STATE, true, false).withDescription('Indicates whether the device detected a water leak'),
        'carbon_monoxide': e.binary('carbon_monoxide', ea.STATE, true, false)
            .withDescription('Indicates whether the device detected carbon monoxide'),
        'sos': e.binary('sos', ea.STATE, true, false).withLabel('SOS').withDescription('Indicates whether the SOS alarm is triggered'),
        'vibration': e.binary('vibration', ea.STATE, true, false).withDescription('Indicates whether the device detected vibration'),
        'alarm': e.binary('alarm', ea.STATE, true, false).withDescription('Indicates whether the alarm is triggered'),
        'gas': e.binary('gas', ea.STATE, true, false).withDescription('Indicates whether the device detected gas'),
        'alarm_1': e.binary('alarm_1', ea.STATE, true, false).withDescription('Indicates whether IAS Zone alarm 1 is active'),
        'alarm_2': e.binary('alarm_2', ea.STATE, true, false).withDescription('Indicates whether IAS Zone alarm 2 is active'),
        'tamper': e.binary('tamper', ea.STATE, true, false).withDescription('Indicates whether the device is tampered').withCategory('diagnostic'),
        'battery_low': e.binary('battery_low', ea.STATE, true, false).withDescription('Indicates whether the battery of the device is almost empty')
            .withCategory('diagnostic'),
        'supervision_reports': e.binary('supervision_reports', ea.STATE, true, false)
            .withDescription('Indicates whether the device issues reports on zone operational status')
            .withCategory('diagnostic'),
        'restore_reports': e.binary('restore_reports', ea.STATE, true, false)
            .withDescription('Indicates whether the device issues reports on alarm no longer being present')
            .withCategory('diagnostic'),
        'ac_status': e.binary('ac_status', ea.STATE, true, false).withDescription('Indicates whether the device mains voltage supply is at fault')
            .withCategory('diagnostic'),
        'test': e.binary('test', ea.STATE, true, false).withDescription('Indicates whether the device is currently performing a test')
            .withCategory('diagnostic'),
        'battery_defect': e.binary('battery_defect', ea.STATE, true, false).withDescription('Indicates whether the device battery is defective')
            .withCategory('diagnostic'),
    };

    const exposes: Expose[] = [];
    const invertAlarmPayload = args.zoneType === 'contact';
    const bothAlarms = args.zoneAttributes.includes('alarm_1') && (args.zoneAttributes.includes('alarm_2'));

    let alarm1Name = 'alarm_1';
    let alarm2Name = 'alarm_2';

    if (args.zoneType === 'generic') {
        args.zoneAttributes.map((attr) => exposes.push(exposeList[attr]));
    } else {
        if (bothAlarms) {
            exposes.push(e.binary(args.zoneType + '_alarm_1', ea.STATE, true, false)
                .withDescription(exposeList[args.zoneType].description + ' (alarm_1)'));
            alarm1Name = args.zoneType + '_alarm_1';
            exposes.push(e.binary(args.zoneType + '_alarm_2', ea.STATE, true, false)
                .withDescription(exposeList[args.zoneType].description + ' (alarm_2)'));
            alarm2Name = args.zoneType + '_alarm_2';
        } else {
            exposes.push(exposeList[args.zoneType]);
            alarm1Name = args.zoneType;
            alarm2Name = args.zoneType;
        }
        args.zoneAttributes.map((attr) => {
            if (attr !== 'alarm_1' && attr !== 'alarm_2') exposes.push(exposeList[attr]);
        });
    }

    const timeoutProperty = `${args.zoneType}_timeout`;

    const fromZigbee: Fz.Converter[] = [{
        cluster: 'ssIasZone',
        type: ['commandStatusChangeNotification', 'attributeReport', 'readResponse'],
        options: args.alarmTimeout ? [e.numeric(timeoutProperty, ea.SET).withValueMin(0)
            .withDescription(`Time in seconds after which ${args.zoneType} is cleared after detecting it (default 90 seconds).`)] : [],
        convert: (model, msg, publish, options, meta) => {
            const zoneStatus = msg.type === 'commandStatusChangeNotification' ? msg.data.zonestatus : msg.data.zoneStatus;

            if (args.alarmTimeout) {
                const timeout = options?.hasOwnProperty(timeoutProperty) ? Number(options[timeoutProperty]) : 90;
                clearTimeout(globalStore.getValue(msg.endpoint, 'timer'));
                if (timeout !== 0) {
                    const timer = setTimeout(() => publish({[alarm1Name]: false, [alarm2Name]: false}), timeout * 1000);
                    globalStore.putValue(msg.endpoint, 'timer', timer);
                }
            }

            let payload = {
                tamper: (zoneStatus & 1 << 2) > 0,
                battery_low: (zoneStatus & 1 << 3) > 0,
                supervision_reports: (zoneStatus & 1 << 4) > 0,
                restore_reports: (zoneStatus & 1 << 5) > 0,
                trouble: (zoneStatus & 1 << 6) > 0,
                ac_status: (zoneStatus & 1 << 7) > 0,
                test: (zoneStatus & 1 << 8) > 0,
                battery_defect: (zoneStatus & 1 << 9) > 0,
            };

            let alarm1Payload = (zoneStatus & 1) > 0;
            let alarm2Payload = (zoneStatus & 1 << 1) > 0;

            if (invertAlarmPayload) {
                alarm1Payload = !alarm1Payload;
                alarm2Payload = !alarm2Payload;
            }

            if (bothAlarms) {
                payload = {[alarm1Name]: alarm1Payload, ...payload};
                payload = {[alarm2Name]: alarm2Payload, ...payload};
            } else if (args.zoneAttributes.includes('alarm_1')) {
                payload = {[alarm1Name]: alarm1Payload, ...payload};
            } else if (args.zoneAttributes.includes('alarm_2')) {
                payload = {[alarm2Name]: alarm2Payload, ...payload};
            }

            return payload;
        },
    }];

    return {fromZigbee, exposes, isModernExtend: true};
}

export interface IasWarningArgs {
    reversePayload?: boolean,
}
export function iasWarning(args?: IasWarningArgs): ModernExtend {
    const warningMode = {'stop': 0, 'burglar': 1, 'fire': 2, 'emergency': 3, 'police_panic': 4, 'fire_panic': 5, 'emergency_panic': 6};
    // levels for siren, strobe and squawk are identical
    const level = {'low': 0, 'medium': 1, 'high': 2, 'very_high': 3};

    const exposes: Expose[] = [
        e.composite('warning', 'warning', ea.SET)
            .withFeature(e.enum('mode', ea.SET, Object.keys(warningMode)).withDescription('Mode of the warning (sound effect)'))
            .withFeature(e.enum('level', ea.SET, Object.keys(level)).withDescription('Sound level'))
            .withFeature(e.enum('strobe_level', ea.SET, Object.keys(level)).withDescription('Intensity of the strobe'))
            .withFeature(e.binary('strobe', ea.SET, true, false).withDescription('Turn on/off the strobe (light) during warning'))
            .withFeature(e.numeric('strobe_duty_cycle', ea.SET).withValueMax(10).withValueMin(0).withDescription('Length of the flash cycle'))
            .withFeature(e.numeric('duration', ea.SET).withUnit('s').withDescription('Duration in seconds of the alarm')),
    ];

    const toZigbee: Tz.Converter[] = [{
        key: ['warning'],
        convertSet: async (entity, key, value, meta) => {
            const values = {
                // @ts-expect-error
                mode: value.mode || 'emergency',
                // @ts-expect-error
                level: value.level || 'medium',
                // @ts-expect-error
                strobe: value.hasOwnProperty('strobe') ? value.strobe : true,
                // @ts-expect-error
                duration: value.hasOwnProperty('duration') ? value.duration : 10,
                // @ts-expect-error
                strobeDutyCycle: value.hasOwnProperty('strobe_duty_cycle') ? value.strobe_duty_cycle * 10 : 0,
                // @ts-expect-error
                strobeLevel: value.hasOwnProperty('strobe_level') ? utils.getFromLookup(value.strobe_level, strobeLevel) : 1,
            };

            let info;
            if (args?.reversePayload) {
                info = (getFromLookup(values.mode, warningMode)) + ((values.strobe ? 1 : 0) << 4) + (getFromLookup(values.level, level) << 6);
            } else {
                info = (getFromLookup(values.mode, warningMode) << 4) + ((values.strobe ? 1 : 0) << 2) + (getFromLookup(values.level, level));
            }

            const payload = {
                startwarninginfo: info,
                warningduration: values.duration,
                strobedutycycle: values.strobeDutyCycle,
                strobelevel: values.strobeLevel,
            };

            await entity.command('ssIasWd', 'startWarning', payload, getOptions(meta.mapped, entity));
        },
    }];
    return {toZigbee, exposes, isModernExtend: true};
}

// #endregion

// #region Smart Energy

// Uses Electrical Measurement and/or Metering, but for simplicity was put here.
type MultiplierDivisor = {multiplier?: number, divisor?: number}
export interface ElectricityMeterArgs {
    cluster?: 'both' | 'metering' | 'electrical',
    current?: false | MultiplierDivisor,
    power?: false | MultiplierDivisor,
    voltage?: false | MultiplierDivisor,
    energy?: false | MultiplierDivisor
}
export function electricityMeter(args?: ElectricityMeterArgs): ModernExtend {
    args = {cluster: 'both', ...args};
    if (args.cluster === 'metering' && isObject(args.power) && isObject(args.energy) &&
        (args.power?.divisor !== args.energy?.divisor || args.power?.multiplier !== args.energy?.multiplier)) {
        throw new Error(`When cluster is metering, power and energy divisor/multiplier should be equal`);
    }

    let exposes: Expose[];
    let fromZigbee: Fz.Converter[];
    let toZigbee: Tz.Converter[];

    const configureLookup = {
        haElectricalMeasurement: {
            // Report change with every 5W change
            power: {attribute: 'activePower', divisor: 'acPowerDivisor', multiplier: 'acPowerMultiplier', forced: args.power, change: 5},
            // Report change with every 0.05A change
            current: {attribute: 'rmsCurrent', divisor: 'acCurrentDivisor', multiplier: 'acCurrentMultiplier', forced: args.current, change: 0.05},
            // Report change with every 5V change
            voltage: {attribute: 'rmsVoltage', divisor: 'acVoltageDivisor', multiplier: 'acVoltageMultiplier', forced: args.voltage, change: 5},
        },
        seMetering: {
            // Report change with every 5W change
            power: {attribute: 'instantaneousDemand', divisor: 'divisor', multiplier: 'multiplier', forced: args.power, change: 5},
            // Report change with every 0.1kWh change
            energy: {attribute: 'currentSummDelivered', divisor: 'divisor', multiplier: 'multiplier', forced: args.energy, change: 0.1},
            // produced_energy: {attribute: 'currentSummReceived', divisor: 'divisor', multiplier: 'multiplier', forced: args.energy, change: 0.1},
        },
    };

    if (args.power === false) {
        delete configureLookup.haElectricalMeasurement.power;
        delete configureLookup.seMetering.power;
    }
    if (args.voltage === false) delete configureLookup.haElectricalMeasurement.voltage;
    if (args.current === false) delete configureLookup.haElectricalMeasurement.current;
    if (args.energy === false) delete configureLookup.seMetering.energy;

    if (args.cluster === 'both') {
        exposes = [
            e.power().withAccess(ea.STATE_GET), e.voltage().withAccess(ea.STATE_GET),
            e.current().withAccess(ea.STATE_GET), e.energy().withAccess(ea.STATE_GET),
        ];
        fromZigbee = [fz.electrical_measurement, fz.metering];
        toZigbee = [tz.electrical_measurement_power, tz.acvoltage, tz.accurrent, tz.currentsummdelivered];
        delete configureLookup.seMetering.power;
    } else if (args.cluster === 'metering') {
        exposes = [e.power().withAccess(ea.STATE_GET), e.energy().withAccess(ea.STATE_GET)];
        fromZigbee = [fz.metering];
        toZigbee = [tz.metering_power, tz.currentsummdelivered];
        delete configureLookup.haElectricalMeasurement;
    } else if (args.cluster === 'electrical') {
        exposes = [e.power().withAccess(ea.STATE_GET), e.voltage().withAccess(ea.STATE_GET), e.current().withAccess(ea.STATE_GET)];
        fromZigbee = [fz.electrical_measurement];
        toZigbee = [tz.electrical_measurement_power, tz.acvoltage, tz.accurrent];
        delete configureLookup.seMetering;
    }

    const configure: Configure = async (device, coordinatorEndpoint, logger) => {
        for (const [cluster, properties] of Object.entries(configureLookup)) {
            for (const endpoint of getEndpointsWithInputCluster(device, cluster)) {
                const items: ReportingConfig[] = [];
                for (const property of Object.values(properties)) {
                    // In case multiplier or divisor was provided, use that instead of reading from device.
                    if (property.forced) {
                        endpoint.saveClusterAttributeKeyValue(cluster, {
                            [property.divisor]: property.forced.divisor ?? 1,
                            [property.multiplier]: property.forced.multiplier ?? 1,
                        });
                        endpoint.save();
                    } else {
                        await endpoint.read(cluster, [property.divisor, property.multiplier]);
                    }

                    const divisor = endpoint.getClusterAttributeValue(cluster, property.divisor);
                    assertNumber(divisor, property.divisor);
                    const multiplier = endpoint.getClusterAttributeValue(cluster, property.multiplier);
                    assertNumber(multiplier, property.multiplier);
                    let change: number | [number, number] = property.change * (divisor / multiplier);
                    // currentSummDelivered data type is uint48, so reportableChange also is uint48
                    if (property.attribute === 'currentSummDelivered') change = [0, change];
                    items.push({attribute: property.attribute, min: '10_SECONDS', max: 'MAX', change});
                }
                if (items.length) {
                    await setupAttributes(endpoint, coordinatorEndpoint, cluster, items, logger);
                }
            }
        }
    };

    return {exposes, fromZigbee, toZigbee, configure, isModernExtend: true};
}

<<<<<<< HEAD
// #endregion
=======
export function customTimeResponse(start: '1970_UTC' | '2000_LOCAL'): ModernExtend {
    // The Zigbee Cluster Library specification states that the genTime.time response should be the
    // number of seconds since 1st Jan 2000 00:00:00 UTC. This extend modifies that:
    // 1970_UTC: number of seconds since the Unix Epoch (1st Jan 1970 00:00:00 UTC)
    // 2000_LOCAL: seconds since 1 January in the local time zone.
    // Disable the responses of zigbee-herdsman and respond here instead.
    const onEvent: OnEvent = async (type, data, device, options, state: KeyValue) => {
        if (!device.customReadResponse) {
            device.customReadResponse = (frame, endpoint) => {
                if (frame.isCluster('genTime')) {
                    const payload: KeyValue = {};
                    if (start === '1970_UTC') {
                        const time = Math.round(((new Date()).getTime()) / 1000);
                        payload.time = time;
                        payload.localTime = time - (new Date()).getTimezoneOffset() * 60;
                    } else if (start === '2000_LOCAL') {
                        const oneJanuary2000 = new Date('January 01, 2000 00:00:00 UTC+00:00').getTime();
                        const secondsUTC = Math.round(((new Date()).getTime() - oneJanuary2000) / 1000);
                        payload.time = secondsUTC - (new Date()).getTimezoneOffset() * 60;
                    }
                    data.endpoint.readResponse('genTime', data.meta.zclTransactionSequenceNumber, payload).catch((e) => {
                        logger.logger.warn(`Custom time response failed for '${device.ieeeAddr}': ${e}`);
                    });
                    return true;
                }
                return false;
            };
        }
    };
>>>>>>> 01fe12db

// #region OTA

export function ota(definition?: DefinitionOta): ModernExtend {
    return {ota: definition !== undefined ? definition : zigbeeOTA, isModernExtend: true};
}

// #endregion

// #region Other extends

export interface EnumLookupArgs {
    name: string, lookup: KeyValue, cluster: string | number, attribute: string | {ID: number, type: number}, description: string,
    zigbeeCommandOptions?: {manufacturerCode?: number, disableDefaultResponse?: boolean}, access?: 'STATE' | 'STATE_GET' | 'ALL',
    endpointName?: string, reporting?: ReportingConfigWithoutAttribute, entityCategory?: 'config' | 'diagnostic',
}
export function enumLookup(args: EnumLookupArgs): ModernExtend {
    const {name, lookup, cluster, attribute, description, zigbeeCommandOptions, endpointName, reporting, entityCategory} = args;
    const attributeKey = isString(attribute) ? attribute : attribute.ID;
    const access = ea[args.access ?? 'ALL'];

    let expose = e.enum(name, access, Object.keys(lookup)).withDescription(description);
    if (endpointName) expose = expose.withEndpoint(endpointName);
    if (entityCategory) expose = expose.withCategory(entityCategory);

    const fromZigbee: Fz.Converter[] = [{
        cluster: cluster.toString(),
        type: ['attributeReport', 'readResponse'],
        convert: (model, msg, publish, options, meta) => {
            if (attributeKey in msg.data && (!endpointName || getEndpointName(msg, model, meta) === endpointName)) {
                return {[expose.property]: getFromLookupByValue(msg.data[attributeKey], lookup)};
            }
        },
    }];

    const toZigbee: Tz.Converter[] = [{
        key: [name],
        convertSet: access & ea.SET ? async (entity, key, value, meta) => {
            const payloadValue = getFromLookup(value, lookup);
            const payload = isString(attribute) ? {[attribute]: payloadValue} : {[attribute.ID]: {value: payloadValue, type: attribute.type}};
            await entity.write(cluster, payload, zigbeeCommandOptions);
            return {state: {[key]: value}};
        } : undefined,
        convertGet: access & ea.GET ? async (entity, key, meta) => {
            await entity.read(cluster, [attributeKey], zigbeeCommandOptions);
        } : undefined,
    }];

    const configure = setupConfigureForReporting(cluster, attribute, reporting, access);

    return {exposes: [expose], fromZigbee, toZigbee, configure, isModernExtend: true};
}

// type provides a way to distinguish between fromZigbee and toZigbee value conversions if they are asymmetrical
export type ScaleFunction = (value: number, type: 'from' | 'to') => number;

export interface NumericArgs {
    name: string, cluster: string | number, attribute: string | {ID: number, type: number}, description: string,
    zigbeeCommandOptions?: {manufacturerCode?: number, disableDefaultResponse?: boolean}, access?: 'STATE' | 'STATE_GET' | 'ALL', unit?: string,
    endpointNames?: string[], reporting?: ReportingConfigWithoutAttribute,
    valueMin?: number, valueMax?: number, valueStep?: number, scale?: number | ScaleFunction, label?: string,
    entityCategory?: 'config' | 'diagnostic', precision?: number,
}
export function numeric(args: NumericArgs): ModernExtend {
    const {
        name, cluster, attribute, description, zigbeeCommandOptions, unit, reporting, valueMin, valueMax, valueStep, scale, label,
        entityCategory, precision,
    } = args;

    const endpoints = args.endpointNames;
    const attributeKey = isString(attribute) ? attribute : attribute.ID;
    const access = ea[args.access ?? 'ALL'];

    const exposes: Expose[] = [];

    const createExpose = (endpoint?: string): Expose => {
        let expose = e.numeric(name, access).withDescription(description);
        if (endpoint) expose = expose.withEndpoint(endpoint);
        if (unit) expose = expose.withUnit(unit);
        if (valueMin !== undefined) expose = expose.withValueMin(valueMin);
        if (valueMax !== undefined) expose = expose.withValueMax(valueMax);
        if (valueStep !== undefined) expose = expose.withValueStep(valueStep);
        if (label !== undefined) expose = expose.withLabel(label);
        if (entityCategory) expose = expose.withCategory(entityCategory);

        return expose;
    };
    // Generate for multiple endpoints only if required.
    if (!endpoints) {
        exposes.push(createExpose(undefined));
    } else {
        for (const endpoint of endpoints) {
            exposes.push(createExpose(endpoint));
        }
    }

    const fromZigbee: Fz.Converter[] = [{
        cluster: cluster.toString(),
        type: ['attributeReport', 'readResponse'],
        convert: (model, msg, publish, options, meta) => {
            if (attributeKey in msg.data) {
                const endpoint = endpoints?.find((e) => getEndpointName(msg, model, meta) === e);
                if (endpoints && !endpoint) {
                    return;
                }

                let value = msg.data[attributeKey];
                assertNumber(value);
                if (scale !== undefined) {
                    value = typeof scale === 'number' ? value / scale : scale(value, 'from');
                }
                assertNumber(value);
                if (precision != null) value = precisionRound(value, precision);

                const expose = exposes.length === 1 ? exposes[0] : exposes.find((e) => e.endpoint === endpoint);
                return {[expose.property]: value};
            }
        },
    }];

    const toZigbee: Tz.Converter[] = [{
        key: [name],
        convertSet: access & ea.SET ? async (entity, key, value, meta) => {
            assertNumber(value, key);
            let payloadValue = value;
            if (scale !== undefined) {
                payloadValue = typeof scale === 'number' ? payloadValue * scale : scale(payloadValue, 'to');
            }
            assertNumber(payloadValue);
            if (precision != null) payloadValue = precisionRound(value, precision);
            const payload = isString(attribute) ? {[attribute]: payloadValue} : {[attribute.ID]: {value: payloadValue, type: attribute.type}};
            await entity.write(cluster, payload, zigbeeCommandOptions);
            return {state: {[key]: value}};
        } : undefined,
        convertGet: access & ea.GET ? async (entity, key, meta) => {
            await entity.read(cluster, [attributeKey], zigbeeCommandOptions);
        } : undefined,
    }];

    const configure = setupConfigureForReporting(cluster, attribute, reporting, access, endpoints);

    return {exposes, fromZigbee, toZigbee, configure, isModernExtend: true};
}

export interface BinaryArgs {
    name: string, valueOn: [string | boolean, unknown], valueOff: [string | boolean, unknown], cluster: string | number,
    attribute: string | {ID: number, type: number}, description: string, zigbeeCommandOptions?: {manufacturerCode: number},
    endpointName?: string, reporting?: ReportingConfig, access?: 'STATE' | 'STATE_GET' | 'ALL', entityCategory?: 'config' | 'diagnostic',
}
export function binary(args: BinaryArgs): ModernExtend {
    const {name, valueOn, valueOff, cluster, attribute, description, zigbeeCommandOptions, endpointName, reporting, entityCategory} = args;
    const attributeKey = isString(attribute) ? attribute : attribute.ID;
    const access = ea[args.access ?? 'ALL'];

    let expose = e.binary(name, access, valueOn[0], valueOff[0]).withDescription(description);
    if (endpointName) expose = expose.withEndpoint(endpointName);
    if (entityCategory) expose = expose.withCategory(entityCategory);

    const fromZigbee: Fz.Converter[] = [{
        cluster: cluster.toString(),
        type: ['attributeReport', 'readResponse'],
        convert: (model, msg, publish, options, meta) => {
            if (attributeKey in msg.data && (!endpointName || getEndpointName(msg, model, meta) === endpointName)) {
                return {[expose.property]: msg.data[attributeKey] === valueOn[1] ? valueOn[0] : valueOff[0]};
            }
        },
    }];

    const toZigbee: Tz.Converter[] = [{
        key: [name],
        convertSet: access & ea.SET ? async (entity, key, value, meta) => {
            const payloadValue = value === valueOn[0] ? valueOn[1] : valueOff[1];
            const payload = isString(attribute) ? {[attribute]: payloadValue} : {[attribute.ID]: {value: payloadValue, type: attribute.type}};
            await entity.write(cluster, payload, zigbeeCommandOptions);
            return {state: {[key]: value}};
        } : undefined,
        convertGet: access & ea.GET ? async (entity, key, meta) => {
            await entity.read(cluster, [attributeKey], zigbeeCommandOptions);
        } : undefined,
    }];

    const configure = setupConfigureForReporting(cluster, attribute, reporting, access);

    return {exposes: [expose], fromZigbee, toZigbee, configure, isModernExtend: true};
}

export interface ActionEnumLookupArgs {
    actionLookup: KeyValue, cluster: string | number, attribute: string | {ID: number, type: number}, endpointNames?: string[],
    buttonLookup?: KeyValue, extraActions?: string[], commands?: string[],
}
export function actionEnumLookup(args: ActionEnumLookupArgs): ModernExtend {
    const {actionLookup: lookup, attribute, cluster, buttonLookup} = args;
    const attributeKey = isString(attribute) ? attribute : attribute.ID;
    const commands = args.commands || ['attributeReport', 'readResponse'];

    let actions = Object.keys(lookup).map((a) => args.endpointNames ? args.endpointNames.map((e) => `${a}_${e}`) : [a]).flat();
    // allows direct external input to be used by other extends in the same device
    if (args.extraActions) actions = actions.concat(args.extraActions);
    const expose = e.enum('action', ea.STATE, actions).withDescription('Triggered action (e.g. a button click)');

    const fromZigbee: Fz.Converter[] = [{
        cluster: cluster.toString(),
        type: commands,
        convert: (model, msg, publish, options, meta) => {
            if (attributeKey in msg.data) {
                let value = getFromLookupByValue(msg.data[attributeKey], lookup);
                // endpointNames is used when action endpoint names don't overlap with other endpoint names
                if (args.endpointNames) value = postfixWithEndpointName(value, msg, model, meta);
                // buttonLookup is used when action endpoint names overlap with other endpoint names
                if (args.buttonLookup) {
                    const endpointName = getFromLookupByValue(msg.endpoint.ID, buttonLookup);
                    value =`${value}_${endpointName}`;
                }
                return {[expose.property]: value};
            }
        },
    }];

    return {exposes: [expose], fromZigbee, isModernExtend: true};
}

export interface QuirkAddEndpointClusterArgs {
    endpointID: number, inputClusters?: string[] | number[], outputClusters?: string[] | number[],
}
export function quirkAddEndpointCluster(args: QuirkAddEndpointClusterArgs): ModernExtend {
    const {endpointID, inputClusters, outputClusters} = args;

    const configure: Configure = async (device, coordinatorEndpoint, logger) => {
        const endpoint = device.getEndpoint(endpointID);

        if (endpoint == undefined) {
            logger.error(`Quirk: cannot add clusters to endpoint ${endpointID}, endpoint does not exist!`);
            return;
        }

        inputClusters?.forEach((cluster: number | string) => {
            const clusterID = isString(cluster) ?
                Zcl.Utils.getCluster(cluster, device.manufacturerID).ID :
                cluster;

            if (!endpoint.inputClusters.includes(clusterID)) {
                logger.debug(`Quirk: adding input cluster ${clusterID} to endpoint ${endpointID}.`);
                endpoint.inputClusters.push(clusterID);
            }
        });

        outputClusters?.forEach((cluster: number | string) => {
            const clusterID = isString(cluster) ?
                Zcl.Utils.getCluster(cluster, device.manufacturerID).ID :
                cluster;

            if (!endpoint.outputClusters.includes(clusterID)) {
                logger.debug(`Quirk: adding output cluster ${clusterID} to endpoint ${endpointID}.`);
                endpoint.outputClusters.push(clusterID);
            }
        });

        device.save();
    };

    return {configure, isModernExtend: true};
}

export function quirkCheckinInterval(timeout: number | keyof typeof timeLookup): ModernExtend {
    const configure: Configure = async (device, coordinatorEndpoint, logger) => {
        device.checkinInterval = (typeof timeout == 'number') ? timeout : timeLookup[timeout];
        device.save();
    };

    return {configure, isModernExtend: true};
}

export function reconfigureReportingsOnDeviceAnnounce(): ModernExtend {
    const onEvent: OnEvent = async (type, data, device, options, state: KeyValue) => {
        if (type === 'deviceAnnounce') {
            for (const endpoint of device.endpoints) {
                for (const c of endpoint.configuredReportings) {
                    await endpoint.configureReporting(c.cluster.name, [{
                        attribute: c.attribute.name, minimumReportInterval: c.minimumReportInterval,
                        maximumReportInterval: c.maximumReportInterval, reportableChange: c.reportableChange,
                    }]);
                }
            }
        }
    };

    return {onEvent, isModernExtend: true};
}

export function deviceEndpoints(args: {endpoints: {[n: string]: number}, multiEndpointSkip?: string[]}): ModernExtend {
    const result: ModernExtend = {
        meta: {multiEndpoint: true},
        endpoint: (d) => args.endpoints,
        isModernExtend: true,
    };

    if (args.multiEndpointSkip) result.meta.multiEndpointSkip = args.multiEndpointSkip;

    return result;
}

export function ignoreClusterReport(args: {cluster: string | number}): ModernExtend {
    const fromZigbee: Fz.Converter[] = [{
        cluster: args.cluster.toString(),
        type: ['attributeReport', 'readResponse'],
        convert: (model, msg, publish, options, meta) => {},
    }];

    return {fromZigbee, isModernExtend: true};
}

// #endregion<|MERGE_RESOLUTION|>--- conflicted
+++ resolved
@@ -398,25 +398,32 @@
 }
 
 export function customTimeResponse(start: '1970_UTC' | '2000_LOCAL'): ModernExtend {
+    // The Zigbee Cluster Library specification states that the genTime.time response should be the
+    // number of seconds since 1st Jan 2000 00:00:00 UTC. This extend modifies that:
+    // 1970_UTC: number of seconds since the Unix Epoch (1st Jan 1970 00:00:00 UTC)
+    // 2000_LOCAL: seconds since 1 January in the local time zone.
+    // Disable the responses of zigbee-herdsman and respond here instead.
     const onEvent: OnEvent = async (type, data, device, options, state: KeyValue) => {
-        device.skipTimeResponse = true;
-        // The Zigbee Cluster Library specification states that the genTime.time response should be the
-        // number of seconds since 1st Jan 2000 00:00:00 UTC. This extend modifies that:
-        // 1970_UTC: number of seconds since the Unix Epoch (1st Jan 1970 00:00:00 UTC)
-        // 2000_LOCAL: seconds since 1 January in the local time zone.
-        // Disable the responses of zigbee-herdsman and respond here instead.
-        if (type === 'message' && data.type === 'read' && data.cluster === 'genTime') {
-            const payload: KeyValue = {};
-            if (start === '1970_UTC') {
-                const time = Math.round(((new Date()).getTime()) / 1000);
-                payload.time = time;
-                payload.localTime = time - (new Date()).getTimezoneOffset() * 60;
-            } else if (start === '2000_LOCAL') {
-                const oneJanuary2000 = new Date('January 01, 2000 00:00:00 UTC+00:00').getTime();
-                const secondsUTC = Math.round(((new Date()).getTime() - oneJanuary2000) / 1000);
-                payload.time = secondsUTC - (new Date()).getTimezoneOffset() * 60;
-            }
-            await data.endpoint.readResponse('genTime', data.meta.zclTransactionSequenceNumber, payload);
+        if (!device.customReadResponse) {
+            device.customReadResponse = (frame, endpoint) => {
+                if (frame.isCluster('genTime')) {
+                    const payload: KeyValue = {};
+                    if (start === '1970_UTC') {
+                        const time = Math.round(((new Date()).getTime()) / 1000);
+                        payload.time = time;
+                        payload.localTime = time - (new Date()).getTimezoneOffset() * 60;
+                    } else if (start === '2000_LOCAL') {
+                        const oneJanuary2000 = new Date('January 01, 2000 00:00:00 UTC+00:00').getTime();
+                        const secondsUTC = Math.round(((new Date()).getTime() - oneJanuary2000) / 1000);
+                        payload.time = secondsUTC - (new Date()).getTimezoneOffset() * 60;
+                    }
+                    data.endpoint.readResponse('genTime', data.meta.zclTransactionSequenceNumber, payload).catch((e) => {
+                        logger.logger.warn(`Custom time response failed for '${device.ieeeAddr}': ${e}`);
+                    });
+                    return true;
+                }
+                return false;
+            };
         }
     };
 
@@ -996,40 +1003,6 @@
     return {exposes, fromZigbee, toZigbee, configure, isModernExtend: true};
 }
 
-<<<<<<< HEAD
-// #endregion
-=======
-export function customTimeResponse(start: '1970_UTC' | '2000_LOCAL'): ModernExtend {
-    // The Zigbee Cluster Library specification states that the genTime.time response should be the
-    // number of seconds since 1st Jan 2000 00:00:00 UTC. This extend modifies that:
-    // 1970_UTC: number of seconds since the Unix Epoch (1st Jan 1970 00:00:00 UTC)
-    // 2000_LOCAL: seconds since 1 January in the local time zone.
-    // Disable the responses of zigbee-herdsman and respond here instead.
-    const onEvent: OnEvent = async (type, data, device, options, state: KeyValue) => {
-        if (!device.customReadResponse) {
-            device.customReadResponse = (frame, endpoint) => {
-                if (frame.isCluster('genTime')) {
-                    const payload: KeyValue = {};
-                    if (start === '1970_UTC') {
-                        const time = Math.round(((new Date()).getTime()) / 1000);
-                        payload.time = time;
-                        payload.localTime = time - (new Date()).getTimezoneOffset() * 60;
-                    } else if (start === '2000_LOCAL') {
-                        const oneJanuary2000 = new Date('January 01, 2000 00:00:00 UTC+00:00').getTime();
-                        const secondsUTC = Math.round(((new Date()).getTime() - oneJanuary2000) / 1000);
-                        payload.time = secondsUTC - (new Date()).getTimezoneOffset() * 60;
-                    }
-                    data.endpoint.readResponse('genTime', data.meta.zclTransactionSequenceNumber, payload).catch((e) => {
-                        logger.logger.warn(`Custom time response failed for '${device.ieeeAddr}': ${e}`);
-                    });
-                    return true;
-                }
-                return false;
-            };
-        }
-    };
->>>>>>> 01fe12db
-
 // #region OTA
 
 export function ota(definition?: DefinitionOta): ModernExtend {
