import {Zcl} from 'zigbee-herdsman';
import {ClusterDefinition} from 'zigbee-herdsman/dist/zspec/zcl/definition/tstype';

import fz from '../converters/fromZigbee';
import tz from '../converters/toZigbee';
import * as globalLegacy from '../lib/legacy';
import {logger} from '../lib/logger';
import {zigbeeOTA} from '../lib/ota';
import * as globalStore from '../lib/store';
import {presets as e, access as ea, options as opt, Cover} from './exposes';
import {configure as lightConfigure} from './light';
import {
    Fz,
    Tz,
    ModernExtend,
    Range,
    Zh,
    DefinitionOta,
    OnEvent,
    Access,
    KeyValueString,
    KeyValue,
    Configure,
    Expose,
    DefinitionMeta,
    KeyValueAny,
    DefinitionExposesFunction,
} from './types';
import {
    getFromLookupByValue,
    isString,
    isNumber,
    isObject,
    isEndpoint,
    getFromLookup,
    getEndpointName,
    assertNumber,
    postfixWithEndpointName,
    noOccupancySince,
    precisionRound,
    batteryVoltageToPercentage,
    getOptions,
    hasAlreadyProcessedMessage,
    addActionGroup,
    isLegacyEnabled,
} from './utils';

function getEndpointsWithCluster(device: Zh.Device, cluster: string | number, type: 'input' | 'output') {
    if (!device.endpoints) {
        throw new Error(device.ieeeAddr + ' ' + device.endpoints);
    }
    const endpoints =
        type === 'input'
            ? device.endpoints.filter((ep) => ep.getInputClusters().find((c) => (isNumber(cluster) ? c.ID === cluster : c.name === cluster)))
            : device.endpoints.filter((ep) => ep.getOutputClusters().find((c) => (isNumber(cluster) ? c.ID === cluster : c.name === cluster)));
    if (endpoints.length === 0) {
        throw new Error(`Device ${device.ieeeAddr} has no ${type} cluster ${cluster}`);
    }
    return endpoints;
}

export const timeLookup = {
    MAX: 65000,
    '4_HOURS': 14400,
    '1_HOUR': 3600,
    '30_MINUTES': 1800,
    '5_MINUTES': 300,
    '2_MINUTES': 120,
    '1_MINUTE': 60,
    '10_SECONDS': 10,
    '5_SECONDS': 5,
    '1_SECOND': 1,
    MIN: 0,
};

type ReportingConfigTime = number | keyof typeof timeLookup;
type ReportingConfigAttribute = string | number | {ID: number; type: number};
type ReportingConfig = {min: ReportingConfigTime; max: ReportingConfigTime; change: number | [number, number]; attribute: ReportingConfigAttribute};
export type ReportingConfigWithoutAttribute = Omit<ReportingConfig, 'attribute'>;

function convertReportingConfigTime(time: ReportingConfigTime): number {
    if (isString(time)) {
        if (!(time in timeLookup)) throw new Error(`Reporting time '${time}' is unknown`);
        return timeLookup[time];
    } else {
        return time;
    }
}

export async function setupAttributes(
    entity: Zh.Device | Zh.Endpoint,
    coordinatorEndpoint: Zh.Endpoint,
    cluster: string | number,
    config: ReportingConfig[],
    configureReporting: boolean = true,
    read: boolean = true,
) {
    const endpoints = isEndpoint(entity) ? [entity] : getEndpointsWithCluster(entity, cluster, 'input');
    const ieeeAddr = isEndpoint(entity) ? entity.deviceIeeeAddress : entity.ieeeAddr;
    for (const endpoint of endpoints) {
        logger.debug(
            `Configure reporting: ${configureReporting}, read: ${read} for ${ieeeAddr}/${endpoint.ID} ${cluster} ${JSON.stringify(config)}`,
            'zhc:setupattribute',
        );
        if (configureReporting) {
            await endpoint.bind(cluster, coordinatorEndpoint);
            await endpoint.configureReporting(
                cluster,
                config.map((a) => ({
                    minimumReportInterval: convertReportingConfigTime(a.min),
                    maximumReportInterval: convertReportingConfigTime(a.max),
                    reportableChange: a.change,
                    attribute: a.attribute,
                })),
            );
        }
        if (read) {
            try {
                // Don't fail configuration if reading this attribute fails
                // https://github.com/Koenkk/zigbee-herdsman-converters/pull/7074
                await endpoint.read(
                    cluster,
                    config.map((a) => (isString(a) ? a : isObject(a.attribute) ? a.attribute.ID : a.attribute)),
                );
            } catch (e) {
                logger.debug(`Reading attribute failed: ${e}`, 'zhc:setupattribute');
            }
        }
    }
}

export function setupConfigureForReporting(
    cluster: string | number,
    attribute: ReportingConfigAttribute,
    config: ReportingConfigWithoutAttribute,
    access: Access,
    endpointNames?: string[],
) {
    const configureReporting = !!config;
    const read = !!(access & ea.GET);
    if (configureReporting || read) {
        const configure: Configure = async (device, coordinatorEndpoint, definition) => {
            const reportConfig = config ? {...config, attribute: attribute} : {attribute, min: -1, max: -1, change: -1};
            let entities: (Zh.Device | Zh.Endpoint)[] = [device];
            if (endpointNames) {
                const definitionEndpoints = definition.endpoint(device);
                const endpointIds = endpointNames.map((e) => definitionEndpoints[e]);
                entities = device.endpoints.filter((e) => endpointIds.includes(e.ID));
            }

            for (const entity of entities) {
                await setupAttributes(entity, coordinatorEndpoint, cluster, [reportConfig], configureReporting, read);
            }
        };
        return configure;
    } else {
        return undefined;
    }
}

export function setupConfigureForBinding(cluster: string | number, clusterType: 'input' | 'output', endpointNames?: string[]) {
    const configure: Configure = async (device, coordinatorEndpoint, definition) => {
        if (endpointNames) {
            const definitionEndpoints = definition.endpoint(device);
            const endpointIds = endpointNames.map((e) => definitionEndpoints[e]);
            const endpoints = device.endpoints.filter((e) => endpointIds.includes(e.ID));
            for (const endpoint of endpoints) {
                await endpoint.bind(cluster, coordinatorEndpoint);
            }
        } else {
            const endpoints = getEndpointsWithCluster(device, cluster, clusterType);
            for (const endpoint of endpoints) {
                await endpoint.bind(cluster, coordinatorEndpoint);
            }
        }
    };
    return configure;
}

export function setupConfigureForReading(cluster: string | number, attributes: (string | number)[], endpointNames?: string[]) {
    const configure: Configure = async (device, coordinatorEndpoint, definition) => {
        if (endpointNames) {
            const definitionEndpoints = definition.endpoint(device);
            const endpointIds = endpointNames.map((e) => definitionEndpoints[e]);
            const endpoints = device.endpoints.filter((e) => endpointIds.includes(e.ID));
            for (const endpoint of endpoints) {
                await endpoint.read(cluster, attributes);
            }
        } else {
            const endpoints = getEndpointsWithCluster(device, cluster, 'input');
            for (const endpoint of endpoints) {
                await endpoint.read(cluster, attributes);
            }
        }
    };
    return configure;
}

// #region General

export function forceDeviceType(args: {type: 'EndDevice' | 'Router'}): ModernExtend {
    const configure: Configure[] = [
        async (device, coordinatorEndpoint, definition) => {
            device.type = args.type;
            device.save();
        },
    ];
    return {configure, isModernExtend: true};
}

export function forcePowerSource(args: {powerSource: 'Mains (single phase)' | 'Battery'}): ModernExtend {
    const configure: Configure[] = [
        async (device, coordinatorEndpoint, definition) => {
            device.powerSource = args.powerSource;
            device.save();
        },
    ];
    return {configure, isModernExtend: true};
}

export interface LinkQualityArgs {
    reporting?: boolean;
    attribute?: string | {ID: number; type: number};
    reportingConfig?: ReportingConfigWithoutAttribute;
}
export function linkQuality(args?: LinkQualityArgs): ModernExtend {
    args = {reporting: false, attribute: 'modelId', reportingConfig: {min: '1_HOUR', max: '4_HOURS', change: 0}, ...args};

    const exposes: Expose[] = [
        e
            .numeric('linkquality', ea.STATE)
            .withUnit('lqi')
            .withDescription('Link quality (signal strength)')
            .withValueMin(0)
            .withValueMax(255)
            .withCategory('diagnostic'),
    ];

    const fromZigbee: Fz.Converter[] = [
        {
            cluster: 'genBasic',
            type: ['attributeReport', 'readResponse'],
            convert: (model, msg, publish, options, meta) => {
                return {linkquality: msg.linkquality};
            },
        },
    ];

    const result: ModernExtend = {exposes, fromZigbee, isModernExtend: true};

    if (args.reporting) {
        result.configure = [setupConfigureForReporting('genBasic', args.attribute, args.reportingConfig, ea.GET)];
    }

    return result;
}

export interface BatteryArgs {
    voltageToPercentage?: string | {min: number; max: number};
    dontDividePercentage?: boolean;
    percentage?: boolean;
    voltage?: boolean;
    lowStatus?: boolean;
    percentageReportingConfig?: ReportingConfigWithoutAttribute;
    percentageReporting?: boolean;
    voltageReportingConfig?: ReportingConfigWithoutAttribute;
    voltageReporting?: boolean;
}
export function battery(args?: BatteryArgs): ModernExtend {
    args = {
        percentage: true,
        voltage: false,
        lowStatus: false,
        percentageReporting: true,
        voltageReporting: false,
        dontDividePercentage: false,
        percentageReportingConfig: {min: '1_HOUR', max: 'MAX', change: 10},
        voltageReportingConfig: {min: '1_HOUR', max: 'MAX', change: 10},
        ...args,
    };

    const exposes: Expose[] = [];

    if (args.percentage) {
        exposes.push(
            e
                .numeric('battery', ea.STATE_GET)
                .withUnit('%')
                .withDescription('Remaining battery in %')
                .withValueMin(0)
                .withValueMax(100)
                .withCategory('diagnostic'),
        );
    }
    if (args.voltage) {
        exposes.push(
            e.numeric('voltage', ea.STATE_GET).withUnit('mV').withDescription('Reported battery voltage in millivolts').withCategory('diagnostic'),
        );
    }
    if (args.lowStatus) {
        exposes.push(e.binary('battery_low', ea.STATE, true, false).withDescription('Empty battery indicator').withCategory('diagnostic'));
    }

    const fromZigbee: Fz.Converter[] = [
        {
            cluster: 'genPowerCfg',
            type: ['attributeReport', 'readResponse'],
            convert: (model, msg, publish, options, meta) => {
                const payload: KeyValueAny = {};
                if (msg.data.hasOwnProperty('batteryPercentageRemaining') && msg.data['batteryPercentageRemaining'] < 255) {
                    // Some devices do not comply to the ZCL and report a
                    // batteryPercentageRemaining of 100 when the battery is full (should be 200).
                    const dontDividePercentage = args.dontDividePercentage;
                    let percentage = msg.data['batteryPercentageRemaining'];
                    percentage = dontDividePercentage ? percentage : percentage / 2;
                    if (args.percentage) payload.battery = precisionRound(percentage, 2);
                }

                if (msg.data.hasOwnProperty('batteryVoltage') && msg.data['batteryVoltage'] < 255) {
                    // Deprecated: voltage is = mV now but should be V
                    if (args.voltage) payload.voltage = msg.data['batteryVoltage'] * 100;

                    if (args.voltageToPercentage) {
                        payload.battery = batteryVoltageToPercentage(payload.voltage, args.voltageToPercentage);
                    }
                }

                if (msg.data.hasOwnProperty('batteryAlarmState')) {
                    const battery1Low =
                        (msg.data.batteryAlarmState & (1 << 0) ||
                            msg.data.batteryAlarmState & (1 << 1) ||
                            msg.data.batteryAlarmState & (1 << 2) ||
                            msg.data.batteryAlarmState & (1 << 3)) > 0;
                    const battery2Low =
                        (msg.data.batteryAlarmState & (1 << 10) ||
                            msg.data.batteryAlarmState & (1 << 11) ||
                            msg.data.batteryAlarmState & (1 << 12) ||
                            msg.data.batteryAlarmState & (1 << 13)) > 0;
                    const battery3Low =
                        (msg.data.batteryAlarmState & (1 << 20) ||
                            msg.data.batteryAlarmState & (1 << 21) ||
                            msg.data.batteryAlarmState & (1 << 22) ||
                            msg.data.batteryAlarmState & (1 << 23)) > 0;
                    if (args.lowStatus) payload.battery_low = battery1Low || battery2Low || battery3Low;
                }

                return payload;
            },
        },
    ];

    const toZigbee: Tz.Converter[] = [
        {
            key: ['battery', 'voltage'],
            convertGet: async (entity, key, meta) => {
                // Don't fail GET reqest if reading fails
                // Split reading is needed for more clear debug logs
                try {
                    await entity.read('genPowerCfg', ['batteryPercentageRemaining']);
                } catch (e) {
                    logger.debug(`Reading batteryPercentageRemaining failed: ${e}, device probably doesn't support it`, 'zhc:setupattribute');
                }
                try {
                    await entity.read('genPowerCfg', ['batteryVoltage']);
                } catch (e) {
                    logger.debug(`Reading batteryVoltage failed: ${e}, device probably doesn't support it`, 'zhc:setupattribute');
                }
            },
        },
    ];

    const result: ModernExtend = {exposes, fromZigbee, toZigbee, isModernExtend: true};

    if (args.percentageReporting || args.voltageReporting) {
        const configure: Configure[] = [];
        if (args.percentageReporting) {
            configure.push(setupConfigureForReporting('genPowerCfg', 'batteryPercentageRemaining', args.percentageReportingConfig, ea.STATE_GET));
        }
        if (args.voltageReporting) {
            configure.push(setupConfigureForReporting('genPowerCfg', 'batteryVoltage', args.voltageReportingConfig, ea.STATE_GET));
        }
        result.configure = configure;
    }

    if (args.voltageToPercentage || args.dontDividePercentage) {
        const meta: DefinitionMeta = {battery: {}};
        if (args.voltageToPercentage) meta.battery.voltageToPercentage = args.voltageToPercentage;
        if (args.dontDividePercentage) meta.battery.dontDividePercentage = args.dontDividePercentage;
        result.meta = meta;
    }

    return result;
}

export function deviceTemperature(args?: Partial<NumericArgs>) {
    return numeric({
        name: 'device_temperature',
        cluster: 'genDeviceTempCfg',
        attribute: 'currentTemperature',
        reporting: {min: '5_MINUTES', max: '1_HOUR', change: 1},
        description: 'Temperature of the device',
        unit: '°C',
        access: 'STATE_GET',
        entityCategory: 'diagnostic',
        ...args,
    });
}

export function identify(args?: {isSleepy: boolean}): ModernExtend {
    args = {isSleepy: false, ...args};
    const normal: Expose = e.enum('identify', ea.SET, ['identify']).withDescription('Initiate device identification').withCategory('config');
    const sleepy: Expose = e
        .enum('identify', ea.SET, ['identify'])
        .withDescription(
            'Initiate device identification. This device is asleep by default.' +
                'You may need to wake it up first before sending the identify command.',
        )
        .withCategory('config');

    const exposes: Expose[] = args.isSleepy ? [sleepy] : [normal];

    const identifyTimeout = e
        .numeric('identify_timeout', ea.SET)
        .withDescription(
            'Sets the duration of the identification procedure in seconds (i.e., how long the device would flash).' +
                'The value ranges from 1 to 30 seconds (default: 3).',
        )
        .withValueMin(1)
        .withValueMax(30);

    const toZigbee: Tz.Converter[] = [
        {
            key: ['identify'],
            options: [identifyTimeout],
            convertSet: async (entity, key, value, meta) => {
                const identifyTimeout = meta.options.identify_timeout ?? 3;
                await entity.command('genIdentify', 'identify', {identifytime: identifyTimeout}, getOptions(meta.mapped, entity));
            },
        },
    ];

    return {exposes, toZigbee, isModernExtend: true};
}

export interface OnOffArgs {
    powerOnBehavior?: boolean;
    ota?: DefinitionOta;
    skipDuplicateTransaction?: boolean;
    endpointNames?: string[];
    configureReporting?: boolean;
}
export function onOff(args?: OnOffArgs): ModernExtend {
    args = {powerOnBehavior: true, skipDuplicateTransaction: false, configureReporting: true, ...args};

    const exposes: Expose[] = args.endpointNames ? args.endpointNames.map((ep) => e.switch().withEndpoint(ep)) : [e.switch()];

    const fromZigbee: Fz.Converter[] = [args.skipDuplicateTransaction ? fz.on_off_skip_duplicate_transaction : fz.on_off];
    const toZigbee: Tz.Converter[] = [tz.on_off];

    if (args.powerOnBehavior) {
        exposes.push(e.power_on_behavior(['off', 'on', 'toggle', 'previous']));
        fromZigbee.push(fz.power_on_behavior);
        toZigbee.push(tz.power_on_behavior);
    }

    const result: ModernExtend = {exposes, fromZigbee, toZigbee, isModernExtend: true};
    if (args.ota) result.ota = args.ota;
    if (args.configureReporting) {
        result.configure = [
            async (device, coordinatorEndpoint) => {
                await setupAttributes(device, coordinatorEndpoint, 'genOnOff', [{attribute: 'onOff', min: 'MIN', max: 'MAX', change: 1}]);
                if (args.powerOnBehavior) {
                    try {
                        // Don't fail configure if reading this attribute fails, some devices don't support it.
                        await setupAttributes(
                            device,
                            coordinatorEndpoint,
                            'genOnOff',
                            [{attribute: 'startUpOnOff', min: 'MIN', max: 'MAX', change: 1}],
                            false,
                        );
                    } catch (e) {
                        if (e.message.includes('UNSUPPORTED_ATTRIBUTE')) {
                            logger.debug('Reading startUpOnOff failed, this features is unsupported', 'zhc:onoff');
                        } else {
                            throw e;
                        }
                    }
                }
            },
        ];
    }
    return result;
}

export interface CommandsOnOffArgs {
    commands?: ('on' | 'off' | 'toggle')[];
    bind?: boolean;
    endpointNames?: string[];
    legacyAction?: boolean;
}
export function commandsOnOff(args?: CommandsOnOffArgs): ModernExtend {
    args = {commands: ['on', 'off', 'toggle'], bind: true, legacyAction: false, ...args};
    let actions: string[] = args.commands;
    if (args.endpointNames) {
        actions = args.commands.map((c) => args.endpointNames.map((e) => `${c}_${e}`)).flat();
    }
    const exposes: Expose[] = [e.enum('action', ea.STATE, actions).withDescription('Triggered action (e.g. a button click)')];

    const actionPayloadLookup: KeyValueString = {
        commandOn: 'on',
        commandOff: 'off',
        commandOffWithEffect: 'off',
        commandToggle: 'toggle',
    };

    const fromZigbee: Fz.Converter[] = [
        {
            cluster: 'genOnOff',
            type: ['commandOn', 'commandOff', 'commandOffWithEffect', 'commandToggle'],
            convert: (model, msg, publish, options, meta) => {
                if (hasAlreadyProcessedMessage(msg, model)) return;
                const payload = {action: postfixWithEndpointName(actionPayloadLookup[msg.type], msg, model, meta)};
                addActionGroup(payload, msg, model);
                return payload;
            },
        },
    ];

    if (args.legacyAction) {
        fromZigbee.push(...[globalLegacy.fromZigbee.genOnOff_cmdOn, globalLegacy.fromZigbee.genOnOff_cmdOff]);
    }

    const result: ModernExtend = {exposes, fromZigbee, isModernExtend: true};

    if (args.bind) result.configure = [setupConfigureForBinding('genOnOff', 'output', args.endpointNames)];

    return result;
}

export function customTimeResponse(start: '1970_UTC' | '2000_LOCAL'): ModernExtend {
    // The Zigbee Cluster Library specification states that the genTime.time response should be the
    // number of seconds since 1st Jan 2000 00:00:00 UTC. This extend modifies that:
    // 1970_UTC: number of seconds since the Unix Epoch (1st Jan 1970 00:00:00 UTC)
    // 2000_LOCAL: seconds since 1 January in the local time zone.
    // Disable the responses of zigbee-herdsman and respond here instead.
    const onEvent: OnEvent = async (type, data, device, options, state: KeyValue) => {
        if (!device.customReadResponse) {
            device.customReadResponse = (frame, endpoint) => {
                if (frame.isCluster('genTime')) {
                    const payload: KeyValue = {};
                    if (start === '1970_UTC') {
                        const time = Math.round(new Date().getTime() / 1000);
                        payload.time = time;
                        payload.localTime = time - new Date().getTimezoneOffset() * 60;
                    } else if (start === '2000_LOCAL') {
                        const oneJanuary2000 = new Date('January 01, 2000 00:00:00 UTC+00:00').getTime();
                        const secondsUTC = Math.round((new Date().getTime() - oneJanuary2000) / 1000);
                        payload.time = secondsUTC - new Date().getTimezoneOffset() * 60;
                    }
                    endpoint.readResponse('genTime', frame.header.transactionSequenceNumber, payload).catch((e) => {
                        logger.warning(`Custom time response failed for '${device.ieeeAddr}': ${e}`, 'zhc:customtimeresponse');
                    });
                    return true;
                }
                return false;
            };
        }
    };

    return {onEvent, isModernExtend: true};
}

// #endregion

// #region Measurement and Sensing

export function illuminance(args?: Partial<NumericArgs>): ModernExtend {
    const luxScale: ScaleFunction = (value: number, type: 'from' | 'to') => {
        let result = value;
        if (type === 'from') {
            result = Math.pow(10, (result - 1) / 10000);
        }
        return result;
    };

    const rawIllinance = numeric({
        name: 'illuminance',
        cluster: 'msIlluminanceMeasurement',
        attribute: 'measuredValue',
        description: 'Raw measured illuminance',
        access: 'STATE_GET',
        ...args,
    });

    const illiminanceLux = numeric({
        name: 'illuminance_lux',
        cluster: 'msIlluminanceMeasurement',
        attribute: 'measuredValue',
        reporting: {min: '10_SECONDS', max: '1_HOUR', change: 5}, // 5 lux
        description: 'Measured illuminance in lux',
        unit: 'lx',
        scale: luxScale,
        access: 'STATE_GET',
        ...args,
    });

    const result: ModernExtend = illiminanceLux;
    result.fromZigbee.push(...rawIllinance.fromZigbee);
    result.toZigbee.push(...rawIllinance.toZigbee);
    result.exposes.push(...rawIllinance.exposes);

    return result;
}

export function temperature(args?: Partial<NumericArgs>) {
    return numeric({
        name: 'temperature',
        cluster: 'msTemperatureMeasurement',
        attribute: 'measuredValue',
        reporting: {min: '10_SECONDS', max: '1_HOUR', change: 100},
        description: 'Measured temperature value',
        unit: '°C',
        scale: 100,
        access: 'STATE_GET',
        ...args,
    });
}

export function pressure(args?: Partial<NumericArgs>): ModernExtend {
    return numeric({
        name: 'pressure',
        cluster: 'msPressureMeasurement',
        attribute: 'measuredValue',
        reporting: {min: '10_SECONDS', max: '1_HOUR', change: 50}, // 5 kPa
        description: 'The measured atmospheric pressure',
        unit: 'kPa',
        scale: 10,
        access: 'STATE_GET',
        ...args,
    });
}

export function flow(args?: Partial<NumericArgs>) {
    return numeric({
        name: 'flow',
        cluster: 'msFlowMeasurement',
        attribute: 'measuredValue',
        reporting: {min: '10_SECONDS', max: '1_HOUR', change: 10},
        description: 'Measured water flow',
        unit: 'm³/h',
        scale: 10,
        access: 'STATE_GET',
        ...args,
    });
}

export function humidity(args?: Partial<NumericArgs>) {
    return numeric({
        name: 'humidity',
        cluster: 'msRelativeHumidity',
        attribute: 'measuredValue',
        reporting: {min: '10_SECONDS', max: '1_HOUR', change: 100},
        description: 'Measured relative humidity',
        unit: '%',
        scale: 100,
        access: 'STATE_GET',
        ...args,
    });
}

export function soilMoisture(args?: Partial<NumericArgs>) {
    return numeric({
        name: 'soil_moisture',
        cluster: 'msSoilMoisture',
        attribute: 'measuredValue',
        reporting: {min: '10_SECONDS', max: '1_HOUR', change: 100},
        description: 'Measured soil moisture value',
        unit: '%',
        scale: 100,
        access: 'STATE_GET',
        ...args,
    });
}

export interface OccupancyArgs {
    pirConfig?: ('otu_delay' | 'uto_delay' | 'uto_threshold')[];
    ultrasonicConfig?: ('otu_delay' | 'uto_delay' | 'uto_threshold')[];
    contactConfig?: ('otu_delay' | 'uto_delay' | 'uto_threshold')[];
    reporting?: boolean;
    reportingConfig?: ReportingConfigWithoutAttribute;
    endpointNames?: string[];
}
export function occupancy(args?: OccupancyArgs): ModernExtend {
    args = {reporting: true, reportingConfig: {min: '10_SECONDS', max: '1_MINUTE', change: 0}, ...args};

    const templateExposes: Expose[] = [e.occupancy().withAccess(ea.STATE_GET)];
    const exposes: (Expose | DefinitionExposesFunction)[] = args.endpointNames
        ? templateExposes.map((exp) => args.endpointNames.map((ep) => exp.withEndpoint(ep))).flat()
        : templateExposes;

    const fromZigbee: Fz.Converter[] = [
        {
            cluster: 'msOccupancySensing',
            type: ['attributeReport', 'readResponse'],
            options: [opt.no_occupancy_since_false()],
            convert: (model, msg, publish, options, meta) => {
                if ('occupancy' in msg.data && (!args.endpointNames || args.endpointNames.includes(getEndpointName(msg, model, meta).toString()))) {
                    const propertyName = postfixWithEndpointName('occupancy', msg, model, meta);
                    const payload = {[propertyName]: (msg.data['occupancy'] & 1) > 0};
                    noOccupancySince(msg.endpoint, options, publish, payload[propertyName] ? 'stop' : 'start');
                    return payload;
                }
            },
        },
    ];

    const toZigbee: Tz.Converter[] = [
        {
            key: ['occupancy'],
            convertGet: async (entity, key, meta) => {
                await entity.read('msOccupancySensing', ['occupancy']);
            },
        },
    ];

    const settingsExtends: ModernExtend[] = [];

    const settingsTemplate = {
        cluster: 'msOccupancySensing',
        description: '',
        endpointNames: args.endpointNames,
        access: 'ALL' as 'STATE' | 'STATE_GET' | 'ALL',
        entityCategory: 'config' as 'config' | 'diagnostic',
    };

    const attributesForReading: string[] = [];

    if (args.pirConfig) {
        if (args.pirConfig.includes('otu_delay')) {
            settingsExtends.push(
                numeric({
                    name: 'pir_otu_delay',
                    attribute: 'pirOToUDelay',
                    valueMin: 0,
                    valueMax: 65534,
                    ...settingsTemplate,
                }),
            );
            attributesForReading.push('pirOToUDelay');
        }
        if (args.pirConfig.includes('uto_delay')) {
            settingsExtends.push(
                numeric({
                    name: 'pir_uto_delay',
                    attribute: 'pirUToODelay',
                    valueMin: 0,
                    valueMax: 65534,
                    ...settingsTemplate,
                }),
            );
            attributesForReading.push('pirUToODelay');
        }
        if (args.pirConfig.includes('uto_threshold')) {
            settingsExtends.push(
                numeric({
                    name: 'pir_uto_threshold',
                    attribute: 'pirUToOThreshold',
                    valueMin: 1,
                    valueMax: 254,
                    ...settingsTemplate,
                }),
            );
            attributesForReading.push('pirUToOThreshold');
        }
    }

    if (args.ultrasonicConfig) {
        if (args.pirConfig.includes('otu_delay')) {
            settingsExtends.push(
                numeric({
                    name: 'ultrasonic_otu_delay',
                    attribute: 'ultrasonicOToUDelay',
                    valueMin: 0,
                    valueMax: 65534,
                    ...settingsTemplate,
                }),
            );
            attributesForReading.push('ultrasonicOToUDelay');
        }
        if (args.pirConfig.includes('uto_delay')) {
            settingsExtends.push(
                numeric({
                    name: 'ultrasonic_uto_delay',
                    attribute: 'ultrasonicUToODelay',
                    valueMin: 0,
                    valueMax: 65534,
                    ...settingsTemplate,
                }),
            );
            attributesForReading.push('ultrasonicUToODelay');
        }
        if (args.pirConfig.includes('uto_threshold')) {
            settingsExtends.push(
                numeric({
                    name: 'ultrasonic_uto_threshold',
                    attribute: 'ultrasonicUToOThreshold',
                    valueMin: 1,
                    valueMax: 254,
                    ...settingsTemplate,
                }),
            );
            attributesForReading.push('ultrasonicUToOThreshold');
        }
    }

    if (args.contactConfig) {
        if (args.pirConfig.includes('otu_delay')) {
            settingsExtends.push(
                numeric({
                    name: 'contact_otu_delay',
                    attribute: 'contactOToUDelay',
                    valueMin: 0,
                    valueMax: 65534,
                    ...settingsTemplate,
                }),
            );
            attributesForReading.push('contactOToUDelay');
        }
        if (args.pirConfig.includes('uto_delay')) {
            settingsExtends.push(
                numeric({
                    name: 'contact_uto_delay',
                    attribute: 'contactUToODelay',
                    valueMin: 0,
                    valueMax: 65534,
                    ...settingsTemplate,
                }),
            );
            attributesForReading.push('contactUToODelay');
        }
        if (args.pirConfig.includes('uto_threshold')) {
            settingsExtends.push(
                numeric({
                    name: 'contact_uto_threshold',
                    attribute: 'contactUToOThreshold',
                    valueMin: 1,
                    valueMax: 254,
                    ...settingsTemplate,
                }),
            );
            attributesForReading.push('contactUToOThreshold');
        }
    }

    settingsExtends.map((extend) => exposes.push(...extend.exposes));
    settingsExtends.map((extend) => fromZigbee.push(...extend.fromZigbee));
    settingsExtends.map((extend) => toZigbee.push(...extend.toZigbee));

    const configure: Configure[] = [];

    if (attributesForReading.length > 0) configure.push(setupConfigureForReading('msOccupancySensing', attributesForReading, args.endpointNames));

    if (args.reporting) {
        configure.push(setupConfigureForReporting('msOccupancySensing', 'occupancy', args.reportingConfig, ea.STATE_GET, args.endpointNames));
    }

    return {exposes, fromZigbee, toZigbee, configure, isModernExtend: true};
}

export function co2(args?: Partial<NumericArgs>) {
    return numeric({
        name: 'co2',
        cluster: 'msCO2',
        label: 'CO2',
        attribute: 'measuredValue',
        reporting: {min: '10_SECONDS', max: '1_HOUR', change: 0.00005}, // 50 ppm change
        description: 'Measured value',
        unit: 'ppm',
        scale: 0.000001,
        access: 'STATE_GET',
        ...args,
    });
}

export function pm25(args?: Partial<NumericArgs>): ModernExtend {
    return numeric({
        name: 'pm25',
        cluster: 'pm25Measurement',
        attribute: 'measuredValue',
        reporting: {min: '10_SECONDS', max: '1_HOUR', change: 1},
        description: 'Measured PM2.5 (particulate matter) concentration',
        unit: 'µg/m³',
        access: 'STATE_GET',
        ...args,
    });
}

// #endregion

// #region Lighting

export interface LightArgs {
    effect?: boolean;
    powerOnBehavior?: boolean;
    colorTemp?: {startup?: boolean; range: Range};
    color?: boolean | {modes?: ('xy' | 'hs')[]; applyRedFix?: boolean; enhancedHue?: boolean};
    turnsOffAtBrightness1?: boolean;
    configureReporting?: boolean;
    endpointNames?: string[];
    ota?: DefinitionOta;
    levelConfig?: {disabledFeatures?: string[]};
}
export function light(args?: LightArgs): ModernExtend {
    args = {effect: true, powerOnBehavior: true, configureReporting: false, ...args};
    if (args.colorTemp) {
        args.colorTemp = {startup: true, ...args.colorTemp};
    }
    const argsColor = args.color
        ? {
              modes: ['xy'] satisfies ('xy' | 'hs')[],
              applyRedFix: false,
              enhancedHue: true,
              ...(isObject(args.color) ? args.color : {}),
          }
        : false;

    const lightExpose = args.endpointNames
        ? args.endpointNames.map((ep) => e.light().withBrightness().withEndpoint(ep))
        : [e.light().withBrightness()];

    const fromZigbee: Fz.Converter[] = [fz.on_off, fz.brightness, fz.ignore_basic_report, fz.level_config];
    const toZigbee: Tz.Converter[] = [
        tz.light_onoff_brightness,
        tz.ignore_transition,
        tz.level_config,
        tz.ignore_rate,
        tz.light_brightness_move,
        tz.light_brightness_step,
    ];
    const meta: DefinitionMeta = {};

    if (args.colorTemp || argsColor) {
        fromZigbee.push(fz.color_colortemp);
        if (args.colorTemp && argsColor) toZigbee.push(tz.light_color_colortemp);
        else if (args.colorTemp) toZigbee.push(tz.light_colortemp);
        else if (argsColor) toZigbee.push(tz.light_color);
        toZigbee.push(tz.light_color_mode, tz.light_color_options);
    }

    if (args.colorTemp) {
        lightExpose.forEach((e) => e.withColorTemp(args.colorTemp.range));
        toZigbee.push(tz.light_colortemp_move, tz.light_colortemp_step);
        if (args.colorTemp.startup) {
            toZigbee.push(tz.light_colortemp_startup);
            lightExpose.forEach((e) => e.withColorTempStartup(args.colorTemp.range));
        }
    }

    if (argsColor) {
        lightExpose.forEach((e) => e.withColor(argsColor.modes));
        toZigbee.push(tz.light_hue_saturation_move, tz.light_hue_saturation_step);
        if (argsColor.modes.includes('hs')) {
            meta.supportsHueAndSaturation = true;
        }
        if (argsColor.applyRedFix) {
            meta.applyRedFix = true;
        }
        if (!argsColor.enhancedHue) {
            meta.supportsEnhancedHue = false;
        }
    }

    if (args.levelConfig) {
        lightExpose.forEach((e) => e.withLevelConfig(args.levelConfig.disabledFeatures ?? []));
        toZigbee.push(tz.level_config);
    }

    const exposes: Expose[] = lightExpose;

    if (args.effect) {
        const effects = e.effect();
        if (args.color) {
            effects.values.push('colorloop', 'stop_colorloop');
        }
        exposes.push(effects);
        toZigbee.push(tz.effect);
    }

    if (args.powerOnBehavior) {
        exposes.push(e.power_on_behavior(['off', 'on', 'toggle', 'previous']));
        fromZigbee.push(fz.power_on_behavior);
        toZigbee.push(tz.power_on_behavior);
    }

    if (args.hasOwnProperty('turnsOffAtBrightness1')) {
        meta.turnsOffAtBrightness1 = args.turnsOffAtBrightness1;
    }

    const configure: Configure[] = [
        async (device, coordinatorEndpoint, definition) => {
            await lightConfigure(device, coordinatorEndpoint, true);

            if (args.configureReporting) {
                await setupAttributes(device, coordinatorEndpoint, 'genOnOff', [{attribute: 'onOff', min: 'MIN', max: 'MAX', change: 1}]);
                await setupAttributes(device, coordinatorEndpoint, 'genLevelCtrl', [
                    {attribute: 'currentLevel', min: '10_SECONDS', max: 'MAX', change: 1},
                ]);
                if (args.colorTemp) {
                    await setupAttributes(device, coordinatorEndpoint, 'lightingColorCtrl', [
                        {attribute: 'colorTemperature', min: '10_SECONDS', max: 'MAX', change: 1},
                    ]);
                }
                if (argsColor) {
                    const attributes: ReportingConfig[] = [];
                    if (argsColor.modes.includes('xy')) {
                        attributes.push(
                            {attribute: 'currentX', min: '10_SECONDS', max: 'MAX', change: 1},
                            {attribute: 'currentY', min: '10_SECONDS', max: 'MAX', change: 1},
                        );
                    }
                    if (argsColor.modes.includes('hs')) {
                        attributes.push(
                            {attribute: argsColor.enhancedHue ? 'enhancedCurrentHue' : 'currentHue', min: '10_SECONDS', max: 'MAX', change: 1},
                            {attribute: 'currentSaturation', min: '10_SECONDS', max: 'MAX', change: 1},
                        );
                    }
                    await setupAttributes(device, coordinatorEndpoint, 'lightingColorCtrl', attributes);
                }
            }
        },
    ];

    const result: ModernExtend = {exposes, fromZigbee, toZigbee, configure, meta, isModernExtend: true};
    if (args.ota) result.ota = args.ota;
    return result;
}

export interface CommandsLevelCtrl {
    commands?: (
        | 'brightness_move_to_level'
        | 'brightness_move_up'
        | 'brightness_move_down'
        | 'brightness_step_up'
        | 'brightness_step_down'
        | 'brightness_stop'
    )[];
    bind?: boolean;
    endpointNames?: string[];
    legacyAction?: boolean;
}
export function commandsLevelCtrl(args?: CommandsLevelCtrl): ModernExtend {
    args = {
        commands: [
            'brightness_move_to_level',
            'brightness_move_up',
            'brightness_move_down',
            'brightness_step_up',
            'brightness_step_down',
            'brightness_stop',
        ],
        bind: true,
        legacyAction: false,
        ...args,
    };
    let actions: string[] = args.commands;
    if (args.endpointNames) {
        actions = args.commands.map((c) => args.endpointNames.map((e) => `${c}_${e}`)).flat();
    }
    const exposes: Expose[] = [
        e.enum('action', ea.STATE, actions).withDescription('Triggered action (e.g. a button click)').withCategory('diagnostic'),
    ];

    const fromZigbee: Fz.Converter[] = [fz.command_move_to_level, fz.command_move, fz.command_step, fz.command_stop];

    if (args.legacyAction) {
        // Legacy converters with removed hasAlreadyProcessedMessage and redirects
        const legacyFromZigbee: Fz.Converter[] = [
            {
                cluster: 'genLevelCtrl',
                type: ['commandMove', 'commandMoveWithOnOff'],
                options: [opt.legacy(), opt.simulated_brightness(' Note: will only work when legacy: false is set.')],
                convert: (model, msg, publish, options, meta) => {
                    if (isLegacyEnabled(options)) {
                        globalLegacy.ictcg1(model, msg, publish, options, 'move');
                        const direction = msg.data.movemode === 1 ? 'left' : 'right';
                        return {action: `rotate_${direction}`, rate: msg.data.rate};
                    }
                },
            },
            {
                cluster: 'genLevelCtrl',
                type: ['commandStop', 'commandStopWithOnOff'],
                options: [opt.legacy()],
                convert: (model, msg, publish, options, meta) => {
                    if (isLegacyEnabled(options)) {
                        const value = globalLegacy.ictcg1(model, msg, publish, options, 'stop');
                        return {action: `rotate_stop`, brightness: value};
                    }
                },
            },
            {
                cluster: 'genLevelCtrl',
                type: 'commandMoveToLevelWithOnOff',
                options: [opt.legacy()],
                convert: (model, msg, publish, options, meta) => {
                    if (isLegacyEnabled(options)) {
                        const value = globalLegacy.ictcg1(model, msg, publish, options, 'level');
                        const direction = msg.data.level === 0 ? 'left' : 'right';
                        return {action: `rotate_${direction}_quick`, level: msg.data.level, brightness: value};
                    }
                },
            },
        ];
        fromZigbee.push(...legacyFromZigbee);
    }

    const result: ModernExtend = {exposes, fromZigbee, isModernExtend: true};

    if (args.bind) result.configure = [setupConfigureForBinding('genLevelCtrl', 'output', args.endpointNames)];

    return result;
}

export type ColorCtrlCommand =
    | 'color_temperature_move_stop'
    | 'color_temperature_move_up'
    | 'color_temperature_move_down'
    | 'color_temperature_step_up'
    | 'color_temperature_step_down'
    | 'enhanced_move_to_hue_and_saturation'
    | 'move_to_hue_and_saturation'
    | 'color_hue_step_up'
    | 'color_hue_step_down'
    | 'color_saturation_step_up'
    | 'color_saturation_step_down'
    | 'color_loop_set'
    | 'color_temperature_move'
    | 'color_move'
    | 'hue_move'
    | 'hue_stop'
    | 'move_to_saturation'
    | 'move_to_hue';
export interface CommandsColorCtrl {
    commands?: ColorCtrlCommand[];
    bind?: boolean;
    endpointNames?: string[];
}
export function commandsColorCtrl(args?: CommandsColorCtrl): ModernExtend {
    args = {
        commands: [
            'color_temperature_move_stop',
            'color_temperature_move_up',
            'color_temperature_move_down',
            'color_temperature_step_up',
            'color_temperature_step_down',
            'enhanced_move_to_hue_and_saturation',
            'move_to_hue_and_saturation',
            'color_hue_step_up',
            'color_hue_step_down',
            'color_saturation_step_up',
            'color_saturation_step_down',
            'color_loop_set',
            'color_temperature_move',
            'color_move',
            'hue_move',
            'hue_stop',
            'move_to_saturation',
            'move_to_hue',
        ],
        bind: true,
        ...args,
    };
    let actions: string[] = args.commands;
    if (args.endpointNames) {
        actions = args.commands.map((c) => args.endpointNames.map((e) => `${c}_${e}`)).flat();
    }
    const exposes: Expose[] = [
        e.enum('action', ea.STATE, actions).withDescription('Triggered action (e.g. a button click)').withCategory('diagnostic'),
    ];

    const fromZigbee: Fz.Converter[] = [
        fz.command_move_color_temperature,
        fz.command_step_color_temperature,
        fz.command_ehanced_move_to_hue_and_saturation,
        fz.command_step_hue,
        fz.command_step_saturation,
        fz.command_color_loop_set,
        fz.command_move_to_color_temp,
        fz.command_move_to_color,
        fz.command_move_hue,
        fz.command_move_to_saturation,
        fz.command_move_to_hue,
    ];

    const result: ModernExtend = {exposes, fromZigbee, isModernExtend: true};

    if (args.bind) result.configure = [setupConfigureForBinding('lightingColorCtrl', 'output', args.endpointNames)];

    return result;
}

// #endregion

// #region HVAC

// #endregion

// #region Closures

export interface LockArgs {
    pinCodeCount: number;
}
export function lock(args?: LockArgs): ModernExtend {
    args = {...args};

    const fromZigbee = [fz.lock, fz.lock_operation_event, fz.lock_programming_event, fz.lock_pin_code_response, fz.lock_user_status_response];
    const toZigbee = [tz.lock, tz.pincode_lock, tz.lock_userstatus, tz.lock_auto_relock_time, tz.lock_sound_volume];
    const exposes = [
        e.lock(),
        e.pincode(),
        e.lock_action(),
        e.lock_action_source_name(),
        e.lock_action_user(),
        e.auto_relock_time().withValueMin(0).withValueMax(3600),
        e.sound_volume(),
    ];
    const configure: Configure[] = [
        setupConfigureForReporting('closuresDoorLock', 'lockState', {min: 'MIN', max: '1_HOUR', change: 0}, ea.STATE_GET),
    ];
    const meta: DefinitionMeta = {pinCodeCount: args.pinCodeCount};

    return {fromZigbee, toZigbee, exposes, configure, meta, isModernExtend: true};
}

export interface WindowCoveringArgs {
    controls: ('lift' | 'tilt')[];
    coverInverted?: boolean;
    stateSource?: 'lift' | 'tilt';
    configureReporting?: boolean;
    coverMode?: boolean;
}
export function windowCovering(args: WindowCoveringArgs): ModernExtend {
    args = {stateSource: 'lift', configureReporting: true, ...args};
    let coverExpose: Cover = e.cover();
    if (args.controls.includes('lift')) coverExpose = coverExpose.withPosition();
    if (args.controls.includes('tilt')) coverExpose = coverExpose.withTilt();
    const exposes: Expose[] = [coverExpose];

    const fromZigbee: Fz.Converter[] = [fz.cover_position_tilt];
    const toZigbee: Tz.Converter[] = [tz.cover_state, tz.cover_position_tilt];

    const result: ModernExtend = {exposes, fromZigbee, toZigbee, isModernExtend: true};

    if (args.configureReporting) {
        const configure: Configure[] = [];
        if (args.controls.includes('lift')) {
            configure.push(
                setupConfigureForReporting(
                    'closuresWindowCovering',
                    'currentPositionLiftPercentage',
                    {min: '1_SECOND', max: 'MAX', change: 1},
                    ea.STATE_GET,
                ),
            );
        }
        if (args.controls.includes('tilt')) {
            configure.push(
                setupConfigureForReporting(
                    'closuresWindowCovering',
                    'currentPositionTiltPercentage',
                    {min: '1_SECOND', max: 'MAX', change: 1},
                    ea.STATE_GET,
                ),
            );
        }
        result.configure = configure;
    }

    if (args.coverInverted || args.stateSource === 'tilt') {
        const meta: DefinitionMeta = {};
        if (args.coverInverted) meta.coverInverted = true;
        if (args.stateSource === 'tilt') meta.coverStateFromTilt = true;
        result.meta = meta;
    }

    if (args.coverMode) {
        result.toZigbee.push(tz.cover_mode);
        result.exposes.push(e.cover_mode());
    }

    return result;
}

export interface CommandsWindowCoveringArgs {
    commands?: ('open' | 'close' | 'stop')[];
    bind?: boolean;
    endpointNames?: string[];
    legacyAction: boolean;
}
export function commandsWindowCovering(args?: CommandsWindowCoveringArgs): ModernExtend {
    args = {commands: ['open', 'close', 'stop'], bind: true, legacyAction: false, ...args};
    let actions: string[] = args.commands;
    if (args.endpointNames) {
        actions = args.commands.map((c) => args.endpointNames.map((e) => `${c}_${e}`)).flat();
    }
    const exposes: Expose[] = [
        e.enum('action', ea.STATE, actions).withDescription('Triggered action (e.g. a button click)').withCategory('diagnostic'),
    ];

    const actionPayloadLookup: KeyValueString = {
        commandUpOpen: 'open',
        commandDownClose: 'close',
        commandStop: 'stop',
    };

    const fromZigbee: Fz.Converter[] = [
        {
            cluster: 'closuresWindowCovering',
            type: ['commandUpOpen', 'commandDownClose', 'commandStop'],
            convert: (model, msg, publish, options, meta) => {
                if (hasAlreadyProcessedMessage(msg, model)) return;
                const payload = {action: postfixWithEndpointName(actionPayloadLookup[msg.type], msg, model, meta)};
                addActionGroup(payload, msg, model);
                return payload;
            },
        },
    ];

    if (args.legacyAction) {
        fromZigbee.push(...[globalLegacy.fromZigbee.cover_open, globalLegacy.fromZigbee.cover_close, globalLegacy.fromZigbee.cover_stop]);
    }

    const result: ModernExtend = {exposes, fromZigbee, isModernExtend: true};

    if (args.bind) result.configure = [setupConfigureForBinding('closuresWindowCovering', 'output', args.endpointNames)];

    return result;
}

// #endregion

// #region Security and Safety

export type iasZoneType = 'occupancy' | 'contact' | 'smoke' | 'water_leak' | 'carbon_monoxide' | 'sos' | 'vibration' | 'alarm' | 'gas' | 'generic';
export type iasZoneAttribute =
    | 'alarm_1'
    | 'alarm_2'
    | 'tamper'
    | 'battery_low'
    | 'supervision_reports'
    | 'restore_reports'
    | 'ac_status'
    | 'test'
    | 'battery_defect';
export interface IasArgs {
    zoneType: iasZoneType;
    zoneAttributes: iasZoneAttribute[];
    alarmTimeout?: boolean;
}
export function iasZoneAlarm(args: IasArgs): ModernExtend {
    const exposeList = {
        occupancy: e.binary('occupancy', ea.STATE, true, false).withDescription('Indicates whether the device detected occupancy'),
        contact: e.binary('contact', ea.STATE, false, true).withDescription('Indicates whether the device is opened or closed'),
        smoke: e.binary('smoke', ea.STATE, true, false).withDescription('Indicates whether the device detected smoke'),
        water_leak: e.binary('water_leak', ea.STATE, true, false).withDescription('Indicates whether the device detected a water leak'),
        carbon_monoxide: e.binary('carbon_monoxide', ea.STATE, true, false).withDescription('Indicates whether the device detected carbon monoxide'),
        sos: e.binary('sos', ea.STATE, true, false).withLabel('SOS').withDescription('Indicates whether the SOS alarm is triggered'),
        vibration: e.binary('vibration', ea.STATE, true, false).withDescription('Indicates whether the device detected vibration'),
        alarm: e.binary('alarm', ea.STATE, true, false).withDescription('Indicates whether the alarm is triggered'),
        gas: e.binary('gas', ea.STATE, true, false).withDescription('Indicates whether the device detected gas'),
        alarm_1: e.binary('alarm_1', ea.STATE, true, false).withDescription('Indicates whether IAS Zone alarm 1 is active'),
        alarm_2: e.binary('alarm_2', ea.STATE, true, false).withDescription('Indicates whether IAS Zone alarm 2 is active'),
        tamper: e.binary('tamper', ea.STATE, true, false).withDescription('Indicates whether the device is tampered').withCategory('diagnostic'),
        battery_low: e
            .binary('battery_low', ea.STATE, true, false)
            .withDescription('Indicates whether the battery of the device is almost empty')
            .withCategory('diagnostic'),
        supervision_reports: e
            .binary('supervision_reports', ea.STATE, true, false)
            .withDescription('Indicates whether the device issues reports on zone operational status')
            .withCategory('diagnostic'),
        restore_reports: e
            .binary('restore_reports', ea.STATE, true, false)
            .withDescription('Indicates whether the device issues reports on alarm no longer being present')
            .withCategory('diagnostic'),
        ac_status: e
            .binary('ac_status', ea.STATE, true, false)
            .withDescription('Indicates whether the device mains voltage supply is at fault')
            .withCategory('diagnostic'),
        test: e
            .binary('test', ea.STATE, true, false)
            .withDescription('Indicates whether the device is currently performing a test')
            .withCategory('diagnostic'),
        battery_defect: e
            .binary('battery_defect', ea.STATE, true, false)
            .withDescription('Indicates whether the device battery is defective')
            .withCategory('diagnostic'),
    };

    const exposes: Expose[] = [];
    const invertAlarmPayload = args.zoneType === 'contact';
    const bothAlarms = args.zoneAttributes.includes('alarm_1') && args.zoneAttributes.includes('alarm_2');

    let alarm1Name = 'alarm_1';
    let alarm2Name = 'alarm_2';

    if (args.zoneType === 'generic') {
        args.zoneAttributes.map((attr) => exposes.push(exposeList[attr]));
    } else {
        if (bothAlarms) {
            exposes.push(
                e.binary(args.zoneType + '_alarm_1', ea.STATE, true, false).withDescription(exposeList[args.zoneType].description + ' (alarm_1)'),
            );
            alarm1Name = args.zoneType + '_alarm_1';
            exposes.push(
                e.binary(args.zoneType + '_alarm_2', ea.STATE, true, false).withDescription(exposeList[args.zoneType].description + ' (alarm_2)'),
            );
            alarm2Name = args.zoneType + '_alarm_2';
        } else {
            exposes.push(exposeList[args.zoneType]);
            alarm1Name = args.zoneType;
            alarm2Name = args.zoneType;
        }
        args.zoneAttributes.map((attr) => {
            if (attr !== 'alarm_1' && attr !== 'alarm_2') exposes.push(exposeList[attr]);
        });
    }

    const timeoutProperty = `${args.zoneType}_timeout`;

    const fromZigbee: Fz.Converter[] = [
        {
            cluster: 'ssIasZone',
            type: ['commandStatusChangeNotification', 'attributeReport', 'readResponse'],
            options: args.alarmTimeout
                ? [
                      e
                          .numeric(timeoutProperty, ea.SET)
                          .withValueMin(0)
                          .withDescription(`Time in seconds after which ${args.zoneType} is cleared after detecting it (default 90 seconds).`),
                  ]
                : [],
            convert: (model, msg, publish, options, meta) => {
                const zoneStatus = msg.type === 'commandStatusChangeNotification' ? msg.data.zonestatus : msg.data.zoneStatus;

                if (args.alarmTimeout) {
                    const timeout = options?.hasOwnProperty(timeoutProperty) ? Number(options[timeoutProperty]) : 90;
                    clearTimeout(globalStore.getValue(msg.endpoint, 'timer'));
                    if (timeout !== 0) {
                        const timer = setTimeout(() => publish({[alarm1Name]: false, [alarm2Name]: false}), timeout * 1000);
                        globalStore.putValue(msg.endpoint, 'timer', timer);
                    }
                }

                let payload = {
                    tamper: (zoneStatus & (1 << 2)) > 0,
                    battery_low: (zoneStatus & (1 << 3)) > 0,
                    supervision_reports: (zoneStatus & (1 << 4)) > 0,
                    restore_reports: (zoneStatus & (1 << 5)) > 0,
                    trouble: (zoneStatus & (1 << 6)) > 0,
                    ac_status: (zoneStatus & (1 << 7)) > 0,
                    test: (zoneStatus & (1 << 8)) > 0,
                    battery_defect: (zoneStatus & (1 << 9)) > 0,
                };

                let alarm1Payload = (zoneStatus & 1) > 0;
                let alarm2Payload = (zoneStatus & (1 << 1)) > 0;

                if (invertAlarmPayload) {
                    alarm1Payload = !alarm1Payload;
                    alarm2Payload = !alarm2Payload;
                }

                if (bothAlarms) {
                    payload = {[alarm1Name]: alarm1Payload, ...payload};
                    payload = {[alarm2Name]: alarm2Payload, ...payload};
                } else if (args.zoneAttributes.includes('alarm_1')) {
                    payload = {[alarm1Name]: alarm1Payload, ...payload};
                } else if (args.zoneAttributes.includes('alarm_2')) {
                    payload = {[alarm2Name]: alarm2Payload, ...payload};
                }

                return payload;
            },
        },
    ];

    return {fromZigbee, exposes, isModernExtend: true};
}

export interface IasWarningArgs {
    reversePayload?: boolean;
}
export function iasWarning(args?: IasWarningArgs): ModernExtend {
    const warningMode = {stop: 0, burglar: 1, fire: 2, emergency: 3, police_panic: 4, fire_panic: 5, emergency_panic: 6};
    // levels for siren, strobe and squawk are identical
    const level = {low: 0, medium: 1, high: 2, very_high: 3};

    const exposes: Expose[] = [
        e
            .composite('warning', 'warning', ea.SET)
            .withFeature(e.enum('mode', ea.SET, Object.keys(warningMode)).withDescription('Mode of the warning (sound effect)'))
            .withFeature(e.enum('level', ea.SET, Object.keys(level)).withDescription('Sound level'))
            .withFeature(e.enum('strobe_level', ea.SET, Object.keys(level)).withDescription('Intensity of the strobe'))
            .withFeature(e.binary('strobe', ea.SET, true, false).withDescription('Turn on/off the strobe (light) during warning'))
            .withFeature(e.numeric('strobe_duty_cycle', ea.SET).withValueMax(10).withValueMin(0).withDescription('Length of the flash cycle'))
            .withFeature(e.numeric('duration', ea.SET).withUnit('s').withDescription('Duration in seconds of the alarm')),
    ];

    const toZigbee: Tz.Converter[] = [
        {
            key: ['warning'],
            convertSet: async (entity, key, value, meta) => {
                const values = {
                    // @ts-expect-error
                    mode: value.mode || 'emergency',
                    // @ts-expect-error
                    level: value.level || 'medium',
                    // @ts-expect-error
                    strobe: value.hasOwnProperty('strobe') ? value.strobe : true,
                    // @ts-expect-error
                    duration: value.hasOwnProperty('duration') ? value.duration : 10,
                    // @ts-expect-error
                    strobeDutyCycle: value.hasOwnProperty('strobe_duty_cycle') ? value.strobe_duty_cycle * 10 : 0,
                    // @ts-expect-error
                    strobeLevel: value.hasOwnProperty('strobe_level') ? utils.getFromLookup(value.strobe_level, strobeLevel) : 1,
                };

                let info;
                if (args?.reversePayload) {
                    info = getFromLookup(values.mode, warningMode) + ((values.strobe ? 1 : 0) << 4) + (getFromLookup(values.level, level) << 6);
                } else {
                    info = (getFromLookup(values.mode, warningMode) << 4) + ((values.strobe ? 1 : 0) << 2) + getFromLookup(values.level, level);
                }

                const payload = {
                    startwarninginfo: info,
                    warningduration: values.duration,
                    strobedutycycle: values.strobeDutyCycle,
                    strobelevel: values.strobeLevel,
                };

                await entity.command('ssIasWd', 'startWarning', payload, getOptions(meta.mapped, entity));
            },
        },
    ];
    return {toZigbee, exposes, isModernExtend: true};
}

// #endregion

// #region Smart Energy

// Uses Electrical Measurement and/or Metering, but for simplicity was put here.
type MultiplierDivisor = {multiplier?: number; divisor?: number};
export interface ElectricityMeterArgs {
    cluster?: 'both' | 'metering' | 'electrical';
    current?: false | MultiplierDivisor;
    power?: false | MultiplierDivisor;
    voltage?: false | MultiplierDivisor;
    energy?: false | MultiplierDivisor;
    configureReporting?: boolean;
}
export function electricityMeter(args?: ElectricityMeterArgs): ModernExtend {
    args = {cluster: 'both', configureReporting: true, ...args};
    if (
        args.cluster === 'metering' &&
        isObject(args.power) &&
        isObject(args.energy) &&
        (args.power?.divisor !== args.energy?.divisor || args.power?.multiplier !== args.energy?.multiplier)
    ) {
        throw new Error(`When cluster is metering, power and energy divisor/multiplier should be equal`);
    }

    let exposes: Expose[];
    let fromZigbee: Fz.Converter[];
    let toZigbee: Tz.Converter[];

    const configureLookup = {
        haElectricalMeasurement: {
            // Report change with every 5W change
            power: {attribute: 'activePower', divisor: 'acPowerDivisor', multiplier: 'acPowerMultiplier', forced: args.power, change: 5},
            // Report change with every 0.05A change
            current: {attribute: 'rmsCurrent', divisor: 'acCurrentDivisor', multiplier: 'acCurrentMultiplier', forced: args.current, change: 0.05},
            // Report change with every 5V change
            voltage: {attribute: 'rmsVoltage', divisor: 'acVoltageDivisor', multiplier: 'acVoltageMultiplier', forced: args.voltage, change: 5},
        },
        seMetering: {
            // Report change with every 5W change
            power: {attribute: 'instantaneousDemand', divisor: 'divisor', multiplier: 'multiplier', forced: args.power, change: 5},
            // Report change with every 0.1kWh change
            energy: {attribute: 'currentSummDelivered', divisor: 'divisor', multiplier: 'multiplier', forced: args.energy, change: 0.1},
            // produced_energy: {attribute: 'currentSummReceived', divisor: 'divisor', multiplier: 'multiplier', forced: args.energy, change: 0.1},
        },
    };

    if (args.power === false) {
        delete configureLookup.haElectricalMeasurement.power;
        delete configureLookup.seMetering.power;
    }
    if (args.voltage === false) delete configureLookup.haElectricalMeasurement.voltage;
    if (args.current === false) delete configureLookup.haElectricalMeasurement.current;
    if (args.energy === false) delete configureLookup.seMetering.energy;

    if (args.cluster === 'both') {
        exposes = [
            e.power().withAccess(ea.STATE_GET),
            e.voltage().withAccess(ea.STATE_GET),
            e.current().withAccess(ea.STATE_GET),
            e.energy().withAccess(ea.STATE_GET),
        ];
        fromZigbee = [fz.electrical_measurement, fz.metering];
        toZigbee = [tz.electrical_measurement_power, tz.acvoltage, tz.accurrent, tz.currentsummdelivered];
        delete configureLookup.seMetering.power;
    } else if (args.cluster === 'metering') {
        exposes = [e.power().withAccess(ea.STATE_GET), e.energy().withAccess(ea.STATE_GET)];
        fromZigbee = [fz.metering];
        toZigbee = [tz.metering_power, tz.currentsummdelivered];
        delete configureLookup.haElectricalMeasurement;
    } else if (args.cluster === 'electrical') {
        exposes = [e.power().withAccess(ea.STATE_GET), e.voltage().withAccess(ea.STATE_GET), e.current().withAccess(ea.STATE_GET)];
        fromZigbee = [fz.electrical_measurement];
        toZigbee = [tz.electrical_measurement_power, tz.acvoltage, tz.accurrent];
        delete configureLookup.seMetering;
    }

    const result: ModernExtend = {exposes, fromZigbee, toZigbee, isModernExtend: true};

    if (args.configureReporting) {
        result.configure = [
            async (device, coordinatorEndpoint) => {
                for (const [cluster, properties] of Object.entries(configureLookup)) {
                    for (const endpoint of getEndpointsWithCluster(device, cluster, 'input')) {
                        const items: ReportingConfig[] = [];
                        for (const property of Object.values(properties)) {
                            // In case multiplier or divisor was provided, use that instead of reading from device.
                            if (property.forced) {
                                endpoint.saveClusterAttributeKeyValue(cluster, {
                                    [property.divisor]: property.forced.divisor ?? 1,
                                    [property.multiplier]: property.forced.multiplier ?? 1,
                                });
                                endpoint.save();
                            } else {
                                await endpoint.read(cluster, [property.divisor, property.multiplier]);
                            }

                            const divisor = endpoint.getClusterAttributeValue(cluster, property.divisor);
                            assertNumber(divisor, property.divisor);
                            const multiplier = endpoint.getClusterAttributeValue(cluster, property.multiplier);
                            assertNumber(multiplier, property.multiplier);
                            let change: number | [number, number] = property.change * (divisor / multiplier);
                            // currentSummDelivered data type is uint48, so reportableChange also is uint48
                            if (property.attribute === 'currentSummDelivered') change = [0, change];
                            items.push({attribute: property.attribute, min: '10_SECONDS', max: 'MAX', change});
                        }
                        if (items.length) {
                            await setupAttributes(endpoint, coordinatorEndpoint, cluster, items);
                        }
                    }
                }
            },
        ];
    }

    return result;
}

// #endregion

// #region OTA

export function ota(definition?: DefinitionOta): ModernExtend {
    return {ota: definition !== undefined ? definition : zigbeeOTA, isModernExtend: true};
}

// #endregion

// #region Other extends

export interface CommandsScenesArgs {
    commands?: string[];
    bind?: boolean;
    endpointNames?: string[];
}
export function commandsScenes(args?: CommandsScenesArgs) {
    args = {commands: ['recall', 'store', 'add', 'remove', 'remove_all'], bind: true, ...args};
    let actions = args.commands!;
    if (args.endpointNames) {
        actions = args.commands.map((c) => args.endpointNames.map((e) => `${c}_${e}`)).flat();
    }
    const exposesArray = [e.enum('action', ea.STATE, actions).withDescription('Triggered scene action (e.g. recall a scene)')];

    const actionPayloadLookup: {[key: string]: string} = {
        commandRecall: 'recall',
        commandStore: 'store',
        commandAdd: 'add',
        commandRemove: 'remove',
        commandRemoveAll: 'remove_all',
    };

    const fromZigbee: Fz.Converter[] = [
        {
            cluster: 'genScenes',
            type: ['commandRecall', 'commandStore', 'commandAdd', 'commandRemove', 'commandRemoveAll'],
            convert: (model, msg, publish, options, meta) => {
                if (hasAlreadyProcessedMessage(msg, model)) return;
                let trailing = '';
                if (msg.type === 'commandRecall' || msg.type === 'commandStore') {
                    trailing = `_${msg.data.sceneid}`;
                }
                const payload = {
                    action: postfixWithEndpointName(actionPayloadLookup[msg.type] + trailing, msg, model, meta),
                };
                addActionGroup(payload, msg, model);
                return payload;
            },
        },
    ];

    const result: ModernExtend = {exposes: exposesArray, fromZigbee, isModernExtend: true};

    if (args.bind) result.configure = [setupConfigureForBinding('genScenes', 'output', args.endpointNames)];

    return result;
}

export interface EnumLookupArgs {
    name: string;
    lookup: KeyValue;
    cluster: string | number;
    attribute: string | {ID: number; type: number};
    description: string;
    zigbeeCommandOptions?: {manufacturerCode?: number; disableDefaultResponse?: boolean};
    access?: 'STATE' | 'STATE_GET' | 'ALL';
    endpointName?: string;
    reporting?: ReportingConfigWithoutAttribute;
    entityCategory?: 'config' | 'diagnostic';
}
export function enumLookup(args: EnumLookupArgs): ModernExtend {
    const {name, lookup, cluster, attribute, description, zigbeeCommandOptions, endpointName, reporting, entityCategory} = args;
    const attributeKey = isString(attribute) ? attribute : attribute.ID;
    const access = ea[args.access ?? 'ALL'];

    let expose = e.enum(name, access, Object.keys(lookup)).withDescription(description);
    if (endpointName) expose = expose.withEndpoint(endpointName);
    if (entityCategory) expose = expose.withCategory(entityCategory);

    const fromZigbee: Fz.Converter[] = [
        {
            cluster: cluster.toString(),
            type: ['attributeReport', 'readResponse'],
            convert: (model, msg, publish, options, meta) => {
                if (attributeKey in msg.data && (!endpointName || getEndpointName(msg, model, meta) === endpointName)) {
                    return {[expose.property]: getFromLookupByValue(msg.data[attributeKey], lookup)};
                }
            },
        },
    ];

    const toZigbee: Tz.Converter[] = [
        {
            key: [name],
            convertSet:
                access & ea.SET
                    ? async (entity, key, value, meta) => {
                          const payloadValue = getFromLookup(value, lookup);
                          const payload = isString(attribute)
                              ? {[attribute]: payloadValue}
                              : {[attribute.ID]: {value: payloadValue, type: attribute.type}};
                          await entity.write(cluster, payload, zigbeeCommandOptions);
                          return {state: {[key]: value}};
                      }
                    : undefined,
            convertGet:
                access & ea.GET
                    ? async (entity, key, meta) => {
                          await entity.read(cluster, [attributeKey], zigbeeCommandOptions);
                      }
                    : undefined,
        },
    ];

    const configure: Configure[] = [setupConfigureForReporting(cluster, attribute, reporting, access)];

    return {exposes: [expose], fromZigbee, toZigbee, configure, isModernExtend: true};
}

// type provides a way to distinguish between fromZigbee and toZigbee value conversions if they are asymmetrical
export type ScaleFunction = (value: number, type: 'from' | 'to') => number;

export interface NumericArgs {
<<<<<<< HEAD
    name: string, cluster: string | number, attribute: string | {ID: number, type: number}, description: string,
    zigbeeCommandOptions?: {manufacturerCode?: number, disableDefaultResponse?: boolean}, access?: 'STATE' | 'STATE_GET' | 'ALL', unit?: string,
    endpointNames?: string[], reporting?: ReportingConfigWithoutAttribute,
    valueMin?: number, valueMax?: number, valueStep?: number, scale?: number | ScaleFunction, label?: string,
    entityCategory?: 'config' | 'diagnostic', precision?: number, read?: boolean
=======
    name: string;
    cluster: string | number;
    attribute: string | {ID: number; type: number};
    description: string;
    zigbeeCommandOptions?: {manufacturerCode?: number; disableDefaultResponse?: boolean};
    access?: 'STATE' | 'STATE_GET' | 'ALL';
    unit?: string;
    endpointNames?: string[];
    reporting?: ReportingConfigWithoutAttribute;
    valueMin?: number;
    valueMax?: number;
    valueStep?: number;
    scale?: number | ScaleFunction;
    label?: string;
    entityCategory?: 'config' | 'diagnostic';
    precision?: number;
>>>>>>> 08e9e94f
}
export function numeric(args: NumericArgs): ModernExtend {
    const {
        name,
        cluster,
        attribute,
        description,
        zigbeeCommandOptions,
        unit,
        reporting,
        valueMin,
        valueMax,
        valueStep,
        scale,
        label,
        entityCategory,
        precision,
    } = args;

    const endpoints = args.endpointNames;
    const attributeKey = isString(attribute) ? attribute : attribute.ID;
    const access = ea[args.access ?? 'ALL'];

    const exposes: Expose[] = [];

    const createExpose = (endpoint?: string): Expose => {
        let expose = e.numeric(name, access).withDescription(description);
        if (endpoint) expose = expose.withEndpoint(endpoint);
        if (unit) expose = expose.withUnit(unit);
        if (valueMin !== undefined) expose = expose.withValueMin(valueMin);
        if (valueMax !== undefined) expose = expose.withValueMax(valueMax);
        if (valueStep !== undefined) expose = expose.withValueStep(valueStep);
        if (label !== undefined) expose = expose.withLabel(label);
        if (entityCategory) expose = expose.withCategory(entityCategory);

        return expose;
    };
    // Generate for multiple endpoints only if required.
    if (!endpoints) {
        exposes.push(createExpose(undefined));
    } else {
        for (const endpoint of endpoints) {
            exposes.push(createExpose(endpoint));
        }
    }

    const fromZigbee: Fz.Converter[] = [
        {
            cluster: cluster.toString(),
            type: ['attributeReport', 'readResponse'],
            convert: (model, msg, publish, options, meta) => {
                if (attributeKey in msg.data) {
                    const endpoint = endpoints?.find((e) => getEndpointName(msg, model, meta) === e);
                    if (endpoints && !endpoint) {
                        return;
                    }

                    let value = msg.data[attributeKey];
                    assertNumber(value);
                    if (scale !== undefined) {
                        value = typeof scale === 'number' ? value / scale : scale(value, 'from');
                    }
                    assertNumber(value);
                    if (precision != null) value = precisionRound(value, precision);

                    const expose = exposes.length === 1 ? exposes[0] : exposes.find((e) => e.endpoint === endpoint);
                    return {[expose.property]: value};
                }
            },
        },
    ];

    const toZigbee: Tz.Converter[] = [
        {
            key: [name],
            convertSet:
                access & ea.SET
                    ? async (entity, key, value, meta) => {
                          assertNumber(value, key);
                          let payloadValue = value;
                          if (scale !== undefined) {
                              payloadValue = typeof scale === 'number' ? payloadValue * scale : scale(payloadValue, 'to');
                          }
                          assertNumber(payloadValue);
                          if (precision != null) payloadValue = precisionRound(value, precision);
                          const payload = isString(attribute)
                              ? {[attribute]: payloadValue}
                              : {[attribute.ID]: {value: payloadValue, type: attribute.type}};
                          await entity.write(cluster, payload, zigbeeCommandOptions);
                          return {state: {[key]: value}};
                      }
                    : undefined,
            convertGet:
                access & ea.GET
                    ? async (entity, key, meta) => {
                          await entity.read(cluster, [attributeKey], zigbeeCommandOptions);
                      }
                    : undefined,
        },
    ];

    const configure: Configure[] = [setupConfigureForReporting(cluster, attribute, reporting, access, endpoints)];

    if (args.read) configure.push(setupConfigureForReading(cluster.toString(), [attributeKey], endpoints));

    return {exposes, fromZigbee, toZigbee, configure, isModernExtend: true};
}

export interface BinaryArgs {
    name: string;
    valueOn: [string | boolean, unknown];
    valueOff: [string | boolean, unknown];
    cluster: string | number;
    attribute: string | {ID: number; type: number};
    description: string;
    zigbeeCommandOptions?: {manufacturerCode: number};
    endpointName?: string;
    reporting?: ReportingConfig;
    access?: 'STATE' | 'STATE_GET' | 'ALL';
    entityCategory?: 'config' | 'diagnostic';
}
export function binary(args: BinaryArgs): ModernExtend {
    const {name, valueOn, valueOff, cluster, attribute, description, zigbeeCommandOptions, endpointName, reporting, entityCategory} = args;
    const attributeKey = isString(attribute) ? attribute : attribute.ID;
    const access = ea[args.access ?? 'ALL'];

    let expose = e.binary(name, access, valueOn[0], valueOff[0]).withDescription(description);
    if (endpointName) expose = expose.withEndpoint(endpointName);
    if (entityCategory) expose = expose.withCategory(entityCategory);

    const fromZigbee: Fz.Converter[] = [
        {
            cluster: cluster.toString(),
            type: ['attributeReport', 'readResponse'],
            convert: (model, msg, publish, options, meta) => {
                if (attributeKey in msg.data && (!endpointName || getEndpointName(msg, model, meta) === endpointName)) {
                    return {[expose.property]: msg.data[attributeKey] === valueOn[1] ? valueOn[0] : valueOff[0]};
                }
            },
        },
    ];

    const toZigbee: Tz.Converter[] = [
        {
            key: [name],
            convertSet:
                access & ea.SET
                    ? async (entity, key, value, meta) => {
                          const payloadValue = value === valueOn[0] ? valueOn[1] : valueOff[1];
                          const payload = isString(attribute)
                              ? {[attribute]: payloadValue}
                              : {[attribute.ID]: {value: payloadValue, type: attribute.type}};
                          await entity.write(cluster, payload, zigbeeCommandOptions);
                          return {state: {[key]: value}};
                      }
                    : undefined,
            convertGet:
                access & ea.GET
                    ? async (entity, key, meta) => {
                          await entity.read(cluster, [attributeKey], zigbeeCommandOptions);
                      }
                    : undefined,
        },
    ];

    const configure: Configure[] = [setupConfigureForReporting(cluster, attribute, reporting, access)];

    return {exposes: [expose], fromZigbee, toZigbee, configure, isModernExtend: true};
}

export type Parse = (msg: Fz.Message, attributeKey: string | number) => unknown;
export interface ActionEnumLookupArgs {
    actionLookup: KeyValue;
    cluster: string | number;
    attribute: string | {ID: number; type: number};
    endpointNames?: string[];
    buttonLookup?: KeyValue;
    extraActions?: string[];
    commands?: string[];
    parse?: Parse;
}
export function actionEnumLookup(args: ActionEnumLookupArgs): ModernExtend {
    const {actionLookup: lookup, attribute, cluster, buttonLookup} = args;
    const attributeKey = isString(attribute) ? attribute : attribute.ID;
    const commands = args.commands || ['attributeReport', 'readResponse'];
    const parse = args.parse;

    let actions = Object.keys(lookup)
        .map((a) => (args.endpointNames ? args.endpointNames.map((e) => `${a}_${e}`) : [a]))
        .flat();
    // allows direct external input to be used by other extends in the same device
    if (args.extraActions) actions = actions.concat(args.extraActions);
    const expose = e.enum('action', ea.STATE, actions).withDescription('Triggered action (e.g. a button click)').withCategory('diagnostic');

    const fromZigbee: Fz.Converter[] = [
        {
            cluster: cluster.toString(),
            type: commands,
            convert: (model, msg, publish, options, meta) => {
                if (attributeKey in msg.data) {
                    let value = parse ? parse(msg, attributeKey) : msg.data[attributeKey];
                    value = getFromLookupByValue(value, lookup);
                    // endpointNames is used when action endpoint names don't overlap with other endpoint names
                    if (args.endpointNames) value = postfixWithEndpointName(value, msg, model, meta);
                    // buttonLookup is used when action endpoint names overlap with other endpoint names
                    if (args.buttonLookup) {
                        const endpointName = getFromLookupByValue(msg.endpoint.ID, buttonLookup);
                        value = `${value}_${endpointName}`;
                    }
                    return {[expose.property]: value};
                }
            },
        },
    ];

    return {exposes: [expose], fromZigbee, isModernExtend: true};
}

export interface QuirkAddEndpointClusterArgs {
    endpointID: number;
    inputClusters?: string[] | number[];
    outputClusters?: string[] | number[];
}
export function quirkAddEndpointCluster(args: QuirkAddEndpointClusterArgs): ModernExtend {
    const {endpointID, inputClusters, outputClusters} = args;

    const configure: Configure[] = [
        async (device, coordinatorEndpoint, definition) => {
            const endpoint = device.getEndpoint(endpointID);

            if (endpoint == undefined) {
                logger.error(`Quirk: cannot add clusters to endpoint ${endpointID}, endpoint does not exist!`, 'zhc:quirkaddendpointcluster');
                return;
            }

            inputClusters?.forEach((cluster: number | string) => {
                const clusterID = isString(cluster) ? Zcl.Utils.getCluster(cluster, device.manufacturerID, device.customClusters).ID : cluster;

                if (!endpoint.inputClusters.includes(clusterID)) {
                    logger.debug(`Quirk: adding input cluster ${clusterID} to endpoint ${endpointID}.`, 'zhc:quirkaddendpointcluster');
                    endpoint.inputClusters.push(clusterID);
                }
            });

            outputClusters?.forEach((cluster: number | string) => {
                const clusterID = isString(cluster) ? Zcl.Utils.getCluster(cluster, device.manufacturerID, device.customClusters).ID : cluster;

                if (!endpoint.outputClusters.includes(clusterID)) {
                    logger.debug(`Quirk: adding output cluster ${clusterID} to endpoint ${endpointID}.`, 'zhc:quirkaddendpointcluster');
                    endpoint.outputClusters.push(clusterID);
                }
            });

            device.save();
        },
    ];

    return {configure, isModernExtend: true};
}

export function quirkCheckinInterval(timeout: number | keyof typeof timeLookup): ModernExtend {
    const configure: Configure[] = [
        async (device, coordinatorEndpoint, definition) => {
            device.checkinInterval = typeof timeout == 'number' ? timeout : timeLookup[timeout];
            device.save();
        },
    ];

    return {configure, isModernExtend: true};
}

export function reconfigureReportingsOnDeviceAnnounce(): ModernExtend {
    const onEvent: OnEvent = async (type, data, device, options, state: KeyValue) => {
        if (type === 'deviceAnnounce') {
            for (const endpoint of device.endpoints) {
                for (const c of endpoint.configuredReportings) {
                    await endpoint.configureReporting(c.cluster.name, [
                        {
                            attribute: c.attribute.name,
                            minimumReportInterval: c.minimumReportInterval,
                            maximumReportInterval: c.maximumReportInterval,
                            reportableChange: c.reportableChange,
                        },
                    ]);
                }
            }
        }
    };

    return {onEvent, isModernExtend: true};
}

export function deviceEndpoints(args: {endpoints: {[n: string]: number}; multiEndpointSkip?: string[]}): ModernExtend {
    const result: ModernExtend = {
        meta: {multiEndpoint: true},
        endpoint: (d) => args.endpoints,
        isModernExtend: true,
    };

    if (args.multiEndpointSkip) result.meta.multiEndpointSkip = args.multiEndpointSkip;

    return result;
}

export function deviceAddCustomCluster(clusterName: string, clusterDefinition: ClusterDefinition): ModernExtend {
    const onEvent: OnEvent = async (type, data, device, options, state: KeyValue) => {
        if (!device.customClusters[clusterName]) {
            device.addCustomCluster(clusterName, clusterDefinition);
        }
    };

    return {onEvent, isModernExtend: true};
}

export function ignoreClusterReport(args: {cluster: string | number}): ModernExtend {
    const fromZigbee: Fz.Converter[] = [
        {
            cluster: args.cluster.toString(),
            type: ['attributeReport', 'readResponse'],
            convert: (model, msg, publish, options, meta) => {},
        },
    ];

    return {fromZigbee, isModernExtend: true};
}

export function bindCluster(args: {cluster: string | number; clusterType: 'input' | 'output'; endpointNames?: string[]}): ModernExtend {
    const configure: Configure[] = [setupConfigureForBinding(args.cluster, args.clusterType, args.endpointNames)];
    return {configure, isModernExtend: true};
}

// #endregion<|MERGE_RESOLUTION|>--- conflicted
+++ resolved
@@ -1790,13 +1790,6 @@
 export type ScaleFunction = (value: number, type: 'from' | 'to') => number;
 
 export interface NumericArgs {
-<<<<<<< HEAD
-    name: string, cluster: string | number, attribute: string | {ID: number, type: number}, description: string,
-    zigbeeCommandOptions?: {manufacturerCode?: number, disableDefaultResponse?: boolean}, access?: 'STATE' | 'STATE_GET' | 'ALL', unit?: string,
-    endpointNames?: string[], reporting?: ReportingConfigWithoutAttribute,
-    valueMin?: number, valueMax?: number, valueStep?: number, scale?: number | ScaleFunction, label?: string,
-    entityCategory?: 'config' | 'diagnostic', precision?: number, read?: boolean
-=======
     name: string;
     cluster: string | number;
     attribute: string | {ID: number; type: number};
@@ -1813,7 +1806,7 @@
     label?: string;
     entityCategory?: 'config' | 'diagnostic';
     precision?: number;
->>>>>>> 08e9e94f
+    read?: boolean;
 }
 export function numeric(args: NumericArgs): ModernExtend {
     const {
