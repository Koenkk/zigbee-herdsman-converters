import {Zcl} from 'zigbee-herdsman';
import tz from '../converters/toZigbee';
import fz from '../converters/fromZigbee';
import {
    Fz, Tz, ModernExtend, Range, Zh, Logger, DefinitionOta, OnEvent, Access,
    KeyValueString, KeyValue, Configure, Expose, DefinitionMeta, KeyValueAny,
} from './types';
import {zigbeeOTA} from '../lib/ota';
import * as globalStore from '../lib/store';
import {presets as e, access as ea, options as opt, Cover} from './exposes';
import {configure as lightConfigure} from './light';
import {
    getFromLookupByValue, isString, isNumber, isObject, isEndpoint,
    getFromLookup, getEndpointName, assertNumber, postfixWithEndpointName,
    noOccupancySince, precisionRound, batteryVoltageToPercentage, getOptions,
    hasAlreadyProcessedMessage, addActionGroup,
} from './utils';
import * as logger from '../lib/logger';

function getEndpointsWithCluster(device: Zh.Device, cluster: string | number, type: 'input' | 'output') {
    if (!device.endpoints) {
        throw new Error(device.ieeeAddr + ' ' + device.endpoints);
    }
    const endpoints = (type === 'input' ?
        device.endpoints.filter((ep) => ep.getInputClusters().find((c) => isNumber(cluster) ? c.ID === cluster : c.name === cluster)) :
        device.endpoints.filter((ep) => ep.getOutputClusters().find((c) => isNumber(cluster) ? c.ID === cluster : c.name === cluster)));
    if (endpoints.length === 0) {
        throw new Error(`Device ${device.ieeeAddr} has no ${type} cluster ${cluster}`);
    }
    return endpoints;
}

export const timeLookup = {
    'MAX': 65000,
    '4_HOURS': 14400,
    '1_HOUR': 3600,
    '30_MINUTES': 1800,
<<<<<<< HEAD
    '2_MINUTES': 120,
=======
    '5_MINUTES': 300,
>>>>>>> 7ecea3b8
    '1_MINUTE': 60,
    '10_SECONDS': 10,
    '1_SECOND': 1,
    'MIN': 0,
};

type ReportingConfigTime = number | keyof typeof timeLookup;
type ReportingConfigAttribute = string | number | {ID: number, type: number};
type ReportingConfig = {min: ReportingConfigTime, max: ReportingConfigTime, change: number | [number, number], attribute: ReportingConfigAttribute}
export type ReportingConfigWithoutAttribute = Omit<ReportingConfig, 'attribute'>;

function convertReportingConfigTime(time: ReportingConfigTime): number {
    if (isString(time)) {
        if (!(time in timeLookup)) throw new Error(`Reporting time '${time}' is unknown`);
        return timeLookup[time];
    } else {
        return time;
    }
}

export async function setupAttributes(
    entity: Zh.Device | Zh.Endpoint, coordinatorEndpoint: Zh.Endpoint, cluster: string | number, config: ReportingConfig[], logger: Logger,
    configureReporting: boolean=true, read: boolean=true,
) {
    const endpoints = isEndpoint(entity) ? [entity] : getEndpointsWithCluster(entity, cluster, 'input');
    const ieeeAddr = isEndpoint(entity) ? entity.deviceIeeeAddress : entity.ieeeAddr;
    for (const endpoint of endpoints) {
        logger.debug(`Configure reporting: ${configureReporting}, read: ${read} for ${ieeeAddr}/${endpoint.ID} ${cluster} ${JSON.stringify(config)}`);
        if (configureReporting) {
            await endpoint.bind(cluster, coordinatorEndpoint);
            await endpoint.configureReporting(cluster, config.map((a) => ({
                minimumReportInterval: convertReportingConfigTime(a.min),
                maximumReportInterval: convertReportingConfigTime(a.max),
                reportableChange: a.change,
                attribute: a.attribute,
            })));
        }
        if (read) {
            try {
                // Don't fail configuration if reading this attribute fails
                // https://github.com/Koenkk/zigbee-herdsman-converters/pull/7074
                await endpoint.read(cluster, config.map((a) => isString(a) ? a : (isObject(a.attribute) ? a.attribute.ID : a.attribute)));
            } catch (e) {
                logger.debug(`Reading attribute failed: ${e}`);
            }
        }
    }
}

export function setupConfigureForReporting(
    cluster: string | number, attribute: ReportingConfigAttribute, config: ReportingConfigWithoutAttribute, access: Access,
    endpointNames?: string[],
) {
    const configureReporting = !!config;
    const read = !!(access & ea.GET);
    if (configureReporting || read) {
        const configure: Configure = async (device, coordinatorEndpoint, logger) => {
            const reportConfig = config ? {...config, attribute: attribute} : {attribute, min: -1, max: -1, change: -1};
            let entities: (Zh.Device | Zh.Endpoint)[] = [device];
            if (endpointNames) {
                const endpointsMap = new Map<string, boolean>(endpointNames.map((e) => [e, true]));
                entities = device.endpoints.filter((e) => endpointsMap.has(e.ID.toString()));
            }

            for (const entity of entities) {
                await setupAttributes(entity, coordinatorEndpoint, cluster, [reportConfig], logger, configureReporting, read);
            }
        };
        return configure;
    } else {
        return undefined;
    }
}

export function setupConfigureForBinding(cluster: string | number, endpointNames?: string[]) {
    const configure: Configure = async (device, coordinatorEndpoint, logger) => {
        if (endpointNames) {
            const endpointsMap = new Map<string, boolean>(endpointNames.map((e) => [e, true]));
            const endpoints = device.endpoints.filter((e) => endpointsMap.has(e.ID.toString()));
            for (const endpoint of endpoints) {
                await endpoint.bind(cluster, coordinatorEndpoint);
            }
        } else {
            const endpoints = getEndpointsWithCluster(device, cluster, 'output');
            for (const endpoint of endpoints) {
                await endpoint.bind(cluster, coordinatorEndpoint);
            }
        }
    };
    return configure;
}

// #region General

export function forceDeviceType(args: {type: 'EndDevice' | 'Router'}): ModernExtend {
    const configure: Configure = async (device, coordinatorEndpoint, logger) => {
        device.type = args.type;
        device.save();
    };
    return {configure, isModernExtend: true};
}

export function forcePowerSource(args: {powerSource: 'Mains (single phase)' | 'Battery'}): ModernExtend {
    const configure: Configure = async (device, coordinatorEndpoint, logger) => {
        device.powerSource = args.powerSource;
        device.save();
    };
    return {configure, isModernExtend: true};
}

export interface LinkqualityArgs {
    reporting?: boolean, attribute?: string | {ID: number, type: number}, reportingConfig?: ReportingConfigWithoutAttribute
}
export function linkquality(args?: LinkqualityArgs): ModernExtend {
    args = {reporting: false, attribute: 'modelId', reportingConfig: {min: '1_HOUR', max: '4_HOURS', change: 0}};

    const exposes: Expose[] = [
        e.numeric('linkquality', ea.STATE).withUnit('lqi').withDescription('Link quality (signal strength)')
            .withValueMin(0).withValueMax(255).withCategory('diagnostic'),
    ];

    const fromZigbee: Fz.Converter[] = [{
        cluster: 'genBasic',
        type: ['attributeReport', 'readResponse'],
        convert: (model, msg, publish, options, meta) => {
            return {linkquality: msg.linkquality};
        },
    }];

    const result: ModernExtend = {exposes, fromZigbee, isModernExtend: true};

    if (args.reporting) {
        result.configure = async (device, coordinatorEndpoint, logger) => {
            setupAttributes(device, coordinatorEndpoint, 'genBasic', [{attribute: args.attribute, ...args.reportingConfig}], logger);
        };
    }

    return result;
}

export interface BatteryArgs {
    voltageToPercentage?: string | {min: number, max: number}, dontDividePercentage?: boolean,
    percentage?: boolean, voltage?: boolean, lowStatus?: boolean,
    percentageReportingConfig?: ReportingConfigWithoutAttribute, percentageReporting?: boolean,
    voltageReportingConfig?: ReportingConfigWithoutAttribute, voltageReporting?: boolean,
}
export function battery(args?: BatteryArgs): ModernExtend {
    args = {
        percentage: true, voltage: false, lowStatus: false, percentageReporting: true, voltageReporting: false, dontDividePercentage: false, ...args,
    };

    const exposes: Expose[] = [];

    if (args.percentage) {
        exposes.push(
            e.numeric('battery', ea.STATE_GET).withUnit('%')
                .withDescription('Remaining battery in %')
                .withValueMin(0).withValueMax(100).withCategory('diagnostic'),
        );
    }
    if (args.voltage) {
        exposes.push(
            e.numeric('voltage', ea.STATE_GET).withUnit('mV')
                .withDescription('Reported battery voltage in millivolts').withCategory('diagnostic'),
        );
    }
    if (args.lowStatus) {
        exposes.push(
            e.binary('battery_low', ea.STATE, true, false)
                .withDescription('Empty battery indicator').withCategory('diagnostic'),
        );
    }

    const fromZigbee: Fz.Converter[] = [{
        cluster: 'genPowerCfg',
        type: ['attributeReport', 'readResponse'],
        convert: (model, msg, publish, options, meta) => {
            const payload: KeyValueAny = {};
            if (msg.data.hasOwnProperty('batteryPercentageRemaining') && (msg.data['batteryPercentageRemaining'] < 255)) {
                // Some devices do not comply to the ZCL and report a
                // batteryPercentageRemaining of 100 when the battery is full (should be 200).
                const dontDividePercentage = args.dontDividePercentage;
                let percentage = msg.data['batteryPercentageRemaining'];
                percentage = dontDividePercentage ? percentage : percentage / 2;
                if (args.percentage) payload.battery = precisionRound(percentage, 2);
            }

            if (msg.data.hasOwnProperty('batteryVoltage') && (msg.data['batteryVoltage'] < 255)) {
                // Deprecated: voltage is = mV now but should be V
                if (args.voltage) payload.voltage = msg.data['batteryVoltage'] * 100;

                if (args.voltageToPercentage) {
                    payload.battery = batteryVoltageToPercentage(payload.voltage, args.voltageToPercentage);
                }
            }

            if (msg.data.hasOwnProperty('batteryAlarmState')) {
                const battery1Low = (
                    msg.data.batteryAlarmState & 1<<0 ||
                    msg.data.batteryAlarmState & 1<<1 ||
                    msg.data.batteryAlarmState & 1<<2 ||
                    msg.data.batteryAlarmState & 1<<3
                ) > 0;
                const battery2Low = (
                    msg.data.batteryAlarmState & 1<<10 ||
                    msg.data.batteryAlarmState & 1<<11 ||
                    msg.data.batteryAlarmState & 1<<12 ||
                    msg.data.batteryAlarmState & 1<<13
                ) > 0;
                const battery3Low = (
                    msg.data.batteryAlarmState & 1<<20 ||
                    msg.data.batteryAlarmState & 1<<21 ||
                    msg.data.batteryAlarmState & 1<<22 ||
                    msg.data.batteryAlarmState & 1<<23
                ) > 0;
                if (args.lowStatus) payload.battery_low = battery1Low || battery2Low || battery3Low;
            }

            return payload;
        },
    }];

    const toZigbee: Tz.Converter[] = [
        {
            key: ['battery', 'voltage'],
            convertGet: async (entity, key, meta) => {
                try {
                    // Don't fail GET reqest if reading this attribute fails
                    await entity.read('genPowerCfg', ['batteryPercentageRemaining', 'batteryVoltage']);
                } catch (e) {
                    meta.logger.debug(`Reading attribute failed: ${e}, device probably doesn't support it`);
                }
            },
        },
    ];

    const result: ModernExtend = {exposes, fromZigbee, toZigbee, isModernExtend: true};

    const defaultReporting: ReportingConfigWithoutAttribute = {min: '1_HOUR', max: 'MAX', change: 10};
    if (args.percentageReporting || args.voltageReporting) {
        result.configure = async (device, coordinatorEndpoint, logger) => {
            if (args.percentageReporting) {
                await setupAttributes(device, coordinatorEndpoint, 'genPowerCfg', [
                    {attribute: 'batteryPercentageRemaining', ...(args.percentageReportingConfig ?? defaultReporting)},
                ], logger);
            }
            if (args.voltageReporting) {
                await setupAttributes(device, coordinatorEndpoint, 'genPowerCfg', [
                    {attribute: 'batteryVoltage', ...(args.voltageReportingConfig ?? defaultReporting)},
                ], logger);
            }
        };
    }

    if (args.voltageToPercentage || args.dontDividePercentage) {
        const meta: DefinitionMeta = {battery: {}};
        if (args.voltageToPercentage) meta.battery.voltageToPercentage = args.voltageToPercentage;
        if (args.dontDividePercentage) meta.battery.dontDividePercentage = args.dontDividePercentage;
        result.meta = meta;
    }

    return result;
}

export function deviceTemperature(args?: Partial<NumericArgs>) {
    return numeric({
        name: 'device_temperature',
        cluster: 'genDeviceTempCfg',
        attribute: 'currentTemperature',
        reporting: {min: '5_MINUTES', max: '1_HOUR', change: 1},
        description: 'Temperature of the device',
        unit: '°C',
        access: 'STATE_GET',
        entityCategory: 'diagnostic',
        ...args,
    });
}

export function identify(args?: {isSleepy: boolean}): ModernExtend {
    args = {isSleepy: false, ...args};
    const normal: Expose = e.enum('identify', ea.SET, ['identify']).withDescription('Initiate device identification').withCategory('config');
    const sleepy: Expose = e.enum('identify', ea.SET, ['identify'])
        .withDescription('Initiate device identification. This device is asleep by default.' +
            'You may need to wake it up first before sending the indetify command.')
        .withCategory('config');

    const exposes: Expose[] = args.isSleepy ? [sleepy] : [normal];

    const identifyTimeout = e.numeric('identify_timeout', ea.SET)
        .withDescription('Sets the duration of the identification procedure in seconds (i.e., how long the device would flash).' +
            'The value ranges from 1 to 30 seconds (default: 3).')
        .withValueMin(1).withValueMax(30);

    const toZigbee: Tz.Converter[] = [{
        key: ['identify'],
        options: [identifyTimeout],
        convertSet: async (entity, key, value, meta) => {
            const identifyTimeout = meta.options.identify_timeout ?? 3;
            await entity.command('genIdentify', 'identify', {identifytime: identifyTimeout}, getOptions(meta.mapped, entity));
        },
    }];

    return {exposes, toZigbee, isModernExtend: true};
}

export interface OnOffArgs {
    powerOnBehavior?: boolean, ota?: DefinitionOta, skipDuplicateTransaction?: boolean, endpointNames?: string[],
    configureReporting?: boolean,
}
export function onOff(args?: OnOffArgs): ModernExtend {
    args = {powerOnBehavior: true, skipDuplicateTransaction: false, configureReporting: true, ...args};

    const exposes: Expose[] = args.endpointNames ? args.endpointNames.map((ep) => e.switch().withEndpoint(ep)) : [e.switch()];

    const fromZigbee: Fz.Converter[] = [(args.skipDuplicateTransaction ? fz.on_off_skip_duplicate_transaction : fz.on_off)];
    const toZigbee: Tz.Converter[] = [tz.on_off];

    if (args.powerOnBehavior) {
        exposes.push(e.power_on_behavior(['off', 'on', 'toggle', 'previous']));
        fromZigbee.push(fz.power_on_behavior);
        toZigbee.push(tz.power_on_behavior);
    }

    const result: ModernExtend = {exposes, fromZigbee, toZigbee, isModernExtend: true};
    if (args.ota) result.ota = args.ota;
    if (args.configureReporting) {
        result.configure = async (device, coordinatorEndpoint, logger) => {
            await setupAttributes(device, coordinatorEndpoint, 'genOnOff', [{attribute: 'onOff', min: 'MIN', max: 'MAX', change: 1}], logger);
            if (args.powerOnBehavior) {
                try {
                    // Don't fail configure if reading this attribute fails, some devices don't support it.
                    await setupAttributes(device, coordinatorEndpoint, 'genOnOff',
                        [{attribute: 'startUpOnOff', min: 'MIN', max: 'MAX', change: 1}], logger, false);
                } catch (e) {
                    if (e.message.includes('UNSUPPORTED_ATTRIBUTE')) {
                        logger.debug('Reading startUpOnOff failed, this features is unsupported');
                    } else {
                        throw e;
                    }
                }
            }
        };
    }
    return result;
}

export function commandsOnOff(args?: {commands?: ('on' | 'off' | 'toggle')[], bind?: boolean, endpointNames?: string[]}): ModernExtend {
    args = {commands: ['on', 'off', 'toggle'], bind: true, ...args};
    let actions: string[] = args.commands;
    if (args.endpointNames) {
        actions = args.commands.map((c) => args.endpointNames.map((e) => `${c}_${e}`)).flat();
    }
    const exposes: Expose[] = [
        e.enum('action', ea.STATE, actions).withDescription('Triggered action (e.g. a button click)'),
    ];

    const actionPayloadLookup: KeyValueString = {
        'commandOn': 'on',
        'commandOff': 'off',
        'commandOffWithEffect': 'off',
        'commandToggle': 'toggle',
    };

    const fromZigbee: Fz.Converter[] = [
        {
            cluster: 'genOnOff',
            type: ['commandOn', 'commandOff', 'commandOffWithEffect', 'commandToggle'],
            convert: (model, msg, publish, options, meta) => {
                if (hasAlreadyProcessedMessage(msg, model)) return;
                const payload = {action: postfixWithEndpointName(actionPayloadLookup[msg.type], msg, model, meta)};
                addActionGroup(payload, msg, model);
                return payload;
            },
        },
    ];

    const result: ModernExtend = {exposes, fromZigbee, isModernExtend: true};

    if (args.bind) result.configure = setupConfigureForBinding('genOnOff', args.endpointNames);

    return result;
}

export function customTimeResponse(start: '1970_UTC' | '2000_LOCAL'): ModernExtend {
    // The Zigbee Cluster Library specification states that the genTime.time response should be the
    // number of seconds since 1st Jan 2000 00:00:00 UTC. This extend modifies that:
    // 1970_UTC: number of seconds since the Unix Epoch (1st Jan 1970 00:00:00 UTC)
    // 2000_LOCAL: seconds since 1 January in the local time zone.
    // Disable the responses of zigbee-herdsman and respond here instead.
    const onEvent: OnEvent = async (type, data, device, options, state: KeyValue) => {
        if (!device.customReadResponse) {
            device.customReadResponse = (frame, endpoint) => {
                if (frame.isCluster('genTime')) {
                    const payload: KeyValue = {};
                    if (start === '1970_UTC') {
                        const time = Math.round(((new Date()).getTime()) / 1000);
                        payload.time = time;
                        payload.localTime = time - (new Date()).getTimezoneOffset() * 60;
                    } else if (start === '2000_LOCAL') {
                        const oneJanuary2000 = new Date('January 01, 2000 00:00:00 UTC+00:00').getTime();
                        const secondsUTC = Math.round(((new Date()).getTime() - oneJanuary2000) / 1000);
                        payload.time = secondsUTC - (new Date()).getTimezoneOffset() * 60;
                    }
                    endpoint.readResponse('genTime', frame.Header.transactionSequenceNumber, payload).catch((e) => {
                        logger.logger.warn(`Custom time response failed for '${device.ieeeAddr}': ${e}`);
                    });
                    return true;
                }
                return false;
            };
        }
    };

    return {onEvent, isModernExtend: true};
}

// #endregion

// #region Measurement and Sensing

export function illuminance(args?: Partial<NumericArgs>): ModernExtend {
    const luxScale: ScaleFunction = (value: number, type: 'from' | 'to') => {
        let result = value;
        if (type === 'from') {
            result = Math.pow(10, (result - 1) / 10000);
        }
        return result;
    };

    const rawIllinance = numeric({
        name: 'illuminance',
        cluster: 'msIlluminanceMeasurement',
        attribute: 'measuredValue',
        description: 'Raw measured illuminance',
        access: 'STATE_GET',
        ...args,
    });

    const illiminanceLux = numeric({
        name: 'illuminance_lux',
        cluster: 'msIlluminanceMeasurement',
        attribute: 'measuredValue',
        reporting: {min: '10_SECONDS', max: '1_HOUR', change: 5}, // 5 lux
        description: 'Measured illuminance in lux',
        unit: 'lx',
        scale: luxScale,
        access: 'STATE_GET',
        ...args,
    });

    const result: ModernExtend = illiminanceLux;
    result.fromZigbee.push(...rawIllinance.fromZigbee);
    result.toZigbee.push(...rawIllinance.toZigbee);
    result.exposes.push(...rawIllinance.exposes);

    return result;
}

export function temperature(args?: Partial<NumericArgs>) {
    return numeric({
        name: 'temperature',
        cluster: 'msTemperatureMeasurement',
        attribute: 'measuredValue',
        reporting: {min: '10_SECONDS', max: '1_HOUR', change: 100},
        description: 'Measured temperature value',
        unit: '°C',
        scale: 100,
        access: 'STATE_GET',
        ...args,
    });
}

export function pressure(args?: Partial<NumericArgs>): ModernExtend {
    return numeric({
        name: 'pressure',
        cluster: 'msPressureMeasurement',
        attribute: 'measuredValue',
        reporting: {min: '10_SECONDS', max: '1_HOUR', change: 50}, // 5 kPa
        description: 'The measured atmospheric pressure',
        unit: 'kPa',
        scale: 10,
        access: 'STATE_GET',
        ...args,
    });
}

export function flow(args?: Partial<NumericArgs>) {
    return numeric({
        name: 'flow',
        cluster: 'msFlowMeasurement',
        attribute: 'measuredValue',
        reporting: {min: '10_SECONDS', max: '1_HOUR', change: 10},
        description: 'Measured water flow',
        unit: 'm³/h',
        scale: 10,
        access: 'STATE_GET',
        ...args,
    });
}

export function humidity(args?: Partial<NumericArgs>) {
    return numeric({
        name: 'humidity',
        cluster: 'msRelativeHumidity',
        attribute: 'measuredValue',
        reporting: {min: '10_SECONDS', max: '1_HOUR', change: 100},
        description: 'Measured relative humidity',
        unit: '%',
        scale: 100,
        access: 'STATE_GET',
        ...args,
    });
}

export function soilMoisture(args?: Partial<NumericArgs>) {
    return numeric({
        name: 'soil_moisture',
        cluster: 'msSoilMoisture',
        attribute: 'measuredValue',
        reporting: {min: '10_SECONDS', max: '1_HOUR', change: 100},
        description: 'Measured soil moisture value',
        unit: '%',
        scale: 100,
        access: 'STATE_GET',
        ...args,
    });
}

export function occupancy(args?: Partial<BinaryArgs>): ModernExtend {
    const name = 'occupancy';
    const cluster = 'msOccupancySensing';
    const attribute = 'occupancy';
    const valueOn: [string | boolean, unknown] = [true, true];
    const valueOff: [string | boolean, unknown] = [false, false];

    const result = binary({
        name: name,
        cluster: cluster,
        attribute: attribute,
        reporting: {attribute: attribute, min: '10_SECONDS', max: '1_MINUTE', change: 0},
        description: 'Indicates whether the device detected occupancy',
        access: 'STATE_GET',
        valueOn: valueOn,
        valueOff: valueOff,
        ...args,
    });

    const fromZigbeeOverride: Fz.Converter = {
        cluster: cluster.toString(),
        type: ['attributeReport', 'readResponse'],
        options: [opt.no_occupancy_since_false()],
        convert: (model, msg, publish, options, meta) => {
            if (attribute in msg.data && (!args?.endpointName || getEndpointName(msg, model, meta) === args?.endpointName)) {
                const payload = {[name]: (msg.data[attribute] % 2) > 0};
                noOccupancySince(msg.endpoint, options, publish, payload.occupancy ? 'stop' : 'start');
                return payload;
            }
        },
    };

    result.fromZigbee[0] = fromZigbeeOverride;

    return result;
}

export function co2(args?: Partial<NumericArgs>) {
    return numeric({
        name: 'co2',
        cluster: 'msCO2',
        label: 'CO2',
        attribute: 'measuredValue',
        reporting: {min: '10_SECONDS', max: '1_HOUR', change: 0.00005}, // 50 ppm change
        description: 'Measured value',
        unit: 'ppm',
        scale: 0.000001,
        access: 'STATE_GET',
        ...args,
    });
}

export function pm25(args?: Partial<NumericArgs>): ModernExtend {
    return numeric({
        name: 'pm25',
        cluster: 'pm25Measurement',
        attribute: 'measuredValue',
        reporting: {min: '10_SECONDS', max: '1_HOUR', change: 1},
        description: 'Measured PM2.5 (particulate matter) concentration',
        unit: 'µg/m³',
        access: 'STATE_GET',
        ...args,
    });
}

// #endregion

// #region Lighting

export interface LightArgs {
    effect?: boolean, powerOnBehavior?: boolean, colorTemp?: {startup?: boolean, range: Range},
    color?: boolean | {modes?: ('xy' | 'hs')[], applyRedFix?: boolean, enhancedHue?: boolean}, turnsOffAtBrightness1?: boolean,
    configureReporting?: boolean, endpointNames?: string[], ota?: DefinitionOta, levelConfig?: {disabledFeatures?: string[]},
}
export function light(args?: LightArgs): ModernExtend {
    args = {effect: true, powerOnBehavior: true, configureReporting: false, ...args};
    if (args.colorTemp) {
        args.colorTemp = {startup: true, ...args.colorTemp};
    }
    const argsColor = args.color ? {
        modes: ['xy'] satisfies ('xy' | 'hs')[], applyRedFix: false, enhancedHue: true, ...(isObject(args.color) ? args.color : {}),
    } : false;

    const lightExpose = args.endpointNames ?
        args.endpointNames.map((ep) => e.light().withBrightness().withEndpoint(ep)) : [e.light().withBrightness()];

    const fromZigbee: Fz.Converter[] = [fz.on_off, fz.brightness, fz.ignore_basic_report, fz.level_config];
    const toZigbee: Tz.Converter[] = [
        tz.light_onoff_brightness, tz.ignore_transition, tz.level_config, tz.ignore_rate, tz.light_brightness_move, tz.light_brightness_step,
    ];
    const meta: DefinitionMeta = {};

    if (args.colorTemp || argsColor) {
        fromZigbee.push(fz.color_colortemp);
        if (args.colorTemp && argsColor) toZigbee.push(tz.light_color_colortemp);
        else if (args.colorTemp) toZigbee.push(tz.light_colortemp);
        else if (argsColor) toZigbee.push(tz.light_color);
        toZigbee.push(tz.light_color_mode, tz.light_color_options);
    }

    if (args.colorTemp) {
        lightExpose.forEach((e) => e.withColorTemp(args.colorTemp.range));
        toZigbee.push(tz.light_colortemp_move, tz.light_colortemp_step);
        if (args.colorTemp.startup) {
            toZigbee.push(tz.light_colortemp_startup);
            lightExpose.forEach((e) => e.withColorTempStartup(args.colorTemp.range));
        }
    }

    if (argsColor) {
        lightExpose.forEach((e) => e.withColor(argsColor.modes));
        toZigbee.push(tz.light_hue_saturation_move, tz.light_hue_saturation_step);
        if (argsColor.modes.includes('hs')) {
            meta.supportsHueAndSaturation = true;
        }
        if (argsColor.applyRedFix) {
            meta.applyRedFix = true;
        }
        if (!argsColor.enhancedHue) {
            meta.supportsEnhancedHue = false;
        }
    }

    if (args.levelConfig) {
        lightExpose.forEach((e) => e.withLevelConfig(args.levelConfig.disabledFeatures ?? []));
        toZigbee.push(tz.level_config);
    }

    const exposes: Expose[] = lightExpose;

    if (args.effect) {
        exposes.push(e.effect());
        toZigbee.push(tz.effect);
    }

    if (args.powerOnBehavior) {
        exposes.push(e.power_on_behavior(['off', 'on', 'toggle', 'previous']));
        fromZigbee.push(fz.power_on_behavior);
        toZigbee.push(tz.power_on_behavior);
    }

    if (args.hasOwnProperty('turnsOffAtBrightness1')) {
        meta.turnsOffAtBrightness1 = args.turnsOffAtBrightness1;
    }

    const configure: Configure = async (device, coordinatorEndpoint, logger) => {
        await lightConfigure(device, coordinatorEndpoint, logger, true);

        if (args.configureReporting) {
            await setupAttributes(device, coordinatorEndpoint, 'genOnOff', [{attribute: 'onOff', min: 'MIN', max: 'MAX', change: 1}], logger);
            await setupAttributes(device, coordinatorEndpoint, 'genLevelCtrl',
                [{attribute: 'currentLevel', min: '10_SECONDS', max: 'MAX', change: 1}], logger);
            if (args.colorTemp) {
                await setupAttributes(device, coordinatorEndpoint, 'lightingColorCtrl',
                    [{attribute: 'colorTemperature', min: '10_SECONDS', max: 'MAX', change: 1}], logger);
            }
            if (argsColor) {
                const attributes: ReportingConfig[] = [];
                if (argsColor.modes.includes('xy')) {
                    attributes.push(
                        {attribute: 'currentX', min: '10_SECONDS', max: 'MAX', change: 1},
                        {attribute: 'currentY', min: '10_SECONDS', max: 'MAX', change: 1},
                    );
                }
                if (argsColor.modes.includes('hs')) {
                    attributes.push(
                        {attribute: argsColor.enhancedHue ? 'enhancedCurrentHue' : 'currentHue', min: '10_SECONDS', max: 'MAX', change: 1},
                        {attribute: 'currentSaturation', min: '10_SECONDS', max: 'MAX', change: 1},
                    );
                }
                await setupAttributes(device, coordinatorEndpoint, 'lightingColorCtrl', attributes, logger);
            }
        }
    };

    const result: ModernExtend = {exposes, fromZigbee, toZigbee, configure, meta, isModernExtend: true};
    if (args.ota) result.ota = args.ota;
    return result;
}

export interface CommandsLevelCtrl {
    commands?: (
        'brightness_move_to_level' | 'brightness_move_up' | 'brightness_move_down' | 'brightness_step_up' | 'brightness_step_down' | 'brightness_stop'
    )[],
    bind?: boolean, endpointNames?: string[]
}
export function commandsLevelCtrl(args?: CommandsLevelCtrl): ModernExtend {
    args = {commands: [
        'brightness_move_to_level', 'brightness_move_up', 'brightness_move_down', 'brightness_step_up', 'brightness_step_down', 'brightness_stop',
    ], bind: true, ...args};
    let actions: string[] = args.commands;
    if (args.endpointNames) {
        actions = args.commands.map((c) => args.endpointNames.map((e) => `${c}_${e}`)).flat();
    }
    const exposes: Expose[] = [
        e.enum('action', ea.STATE, actions).withDescription('Triggered action (e.g. a button click)').withCategory('diagnostic'),
    ];

    const fromZigbee: Fz.Converter[] = [
        fz.command_move_to_level,
        fz.command_move,
        fz.command_step,
        fz.command_stop,
    ];

    const result: ModernExtend = {exposes, fromZigbee, isModernExtend: true};

    if (args.bind) result.configure = setupConfigureForBinding('genLevelCtrl', args.endpointNames);

    return result;
}

export type ColorCtrlCommand = 'color_temperature_move_stop' |
    'color_temperature_move_up' |
    'color_temperature_move_down' |
    'color_temperature_step_up' |
    'color_temperature_step_down' |
    'enhanced_move_to_hue_and_saturation' |
    'color_hue_step_up' |
    'color_hue_step_down' |
    'color_saturation_step_up' |
    'color_saturation_step_down' |
    'color_loop_set' |
    'color_temperature_move' |
    'color_move' |
    'hue_move' |
    'hue_stop' |
    'move_to_saturation' |
    'move_to_hue'
export interface CommandsColorCtrl {
    commands?: ColorCtrlCommand[],
    bind?: boolean, endpointNames?: string[]
}
export function commandsColorCtrl(args?: CommandsColorCtrl): ModernExtend {
    args = {
        commands: [
            'color_temperature_move_stop',
            'color_temperature_move_up',
            'color_temperature_move_down',
            'color_temperature_step_up',
            'color_temperature_step_down',
            'enhanced_move_to_hue_and_saturation',
            'color_hue_step_up',
            'color_hue_step_down',
            'color_saturation_step_up',
            'color_saturation_step_down',
            'color_loop_set',
            'color_temperature_move',
            'color_move',
            'hue_move',
            'hue_stop',
            'move_to_saturation',
            'move_to_hue',
        ],
        bind: true,
        ...args,
    };
    let actions: string[] = args.commands;
    if (args.endpointNames) {
        actions = args.commands.map((c) => args.endpointNames.map((e) => `${c}_${e}`)).flat();
    }
    const exposes: Expose[] = [
        e.enum('action', ea.STATE, actions).withDescription('Triggered action (e.g. a button click)').withCategory('diagnostic'),
    ];

    const fromZigbee: Fz.Converter[] = [
        fz.command_move_color_temperature,
        fz.command_step_color_temperature,
        fz.command_ehanced_move_to_hue_and_saturation,
        fz.command_step_hue,
        fz.command_step_saturation,
        fz.command_color_loop_set,
        fz.command_move_to_color_temp,
        fz.command_move_to_color,
        fz.command_move_hue,
        fz.command_move_to_saturation,
        fz.command_move_to_hue,
    ];

    const result: ModernExtend = {exposes, fromZigbee, isModernExtend: true};

    if (args.bind) result.configure = setupConfigureForBinding('lightingColorCtrl', args.endpointNames);

    return result;
}

// #endregion

// #region HVAC

// #endregion

// #region Closures

export interface LockArgs {pinCodeCount: number}
export function lock(args?: LockArgs): ModernExtend {
    args = {...args};

    const fromZigbee = [fz.lock, fz.lock_operation_event, fz.lock_programming_event, fz.lock_pin_code_response,
        fz.lock_user_status_response];
    const toZigbee = [tz.lock, tz.pincode_lock, tz.lock_userstatus, tz.lock_auto_relock_time, tz.lock_sound_volume];
    const exposes = [e.lock(), e.pincode(), e.lock_action(), e.lock_action_source_name(), e.lock_action_user(),
        e.auto_relock_time().withValueMin(0).withValueMax(3600), e.sound_volume()];
    const configure: Configure = async (device, coordinatorEndpoint, logger) => {
        await setupAttributes(device, coordinatorEndpoint, 'closuresDoorLock', [
            {attribute: 'lockState', min: 'MIN', max: '1_HOUR', change: 0}], logger);
    };
    const meta: DefinitionMeta = {pinCodeCount: args.pinCodeCount};

    return {fromZigbee, toZigbee, exposes, configure, meta, isModernExtend: true};
}

export interface WindowCoveringArgs {
    controls: ('lift' | 'tilt')[], coverInverted?: boolean, stateSource?: 'lift' | 'tilt', configureReporting?: boolean,
}
export function windowCovering(args: WindowCoveringArgs): ModernExtend {
    args = {stateSource: 'lift', configureReporting: true, ...args};
    let coverExpose: Cover = e.cover();
    if (args.controls.includes('lift')) coverExpose = coverExpose.withPosition();
    if (args.controls.includes('tilt')) coverExpose = coverExpose.withTilt();
    const exposes: Expose[] = [coverExpose];

    const fromZigbee: Fz.Converter[] = [fz.cover_position_tilt];
    const toZigbee: Tz.Converter[] = [tz.cover_state, tz.cover_position_tilt];

    const result: ModernExtend = {exposes, fromZigbee, toZigbee, isModernExtend: true};

    if (args.configureReporting) {
        result.configure = async (device, coordinatorEndpoint, logger) => {
            if (args.controls.includes('lift')) {
                await setupAttributes(
                    device,
                    coordinatorEndpoint,
                    'closuresWindowCovering',
                    [{attribute: 'currentPositionLiftPercentage', min: '1_SECOND', max: 'MAX', change: 1}],
                    logger,
                );
            }
            if (args.controls.includes('tilt')) {
                await setupAttributes(
                    device,
                    coordinatorEndpoint,
                    'closuresWindowCovering',
                    [{attribute: 'currentPositionTiltPercentage', min: '1_SECOND', max: 'MAX', change: 1}],
                    logger,
                );
            }
        };
    }

    if (args.coverInverted || args.stateSource === 'tilt') {
        const meta: DefinitionMeta = {};
        if (args.coverInverted) meta.coverInverted = true;
        if (args.stateSource === 'tilt') meta.coverStateFromTilt = true;
        result.meta = meta;
    }

    return result;
}

export function commandsWindowCovering(args?: {commands?: ('open' | 'close' | 'stop')[], bind?: boolean, endpointNames?: string[]}): ModernExtend {
    args = {commands: ['open', 'close', 'stop'], bind: true, ...args};
    let actions: string[] = args.commands;
    if (args.endpointNames) {
        actions = args.commands.map((c) => args.endpointNames.map((e) => `${c}_${e}`)).flat();
    }
    const exposes: Expose[] = [
        e.enum('action', ea.STATE, actions).withDescription('Triggered action (e.g. a button click)').withCategory('diagnostic'),
    ];

    const actionPayloadLookup: KeyValueString = {
        'commandUpOpen': 'open',
        'commandDownClose': 'close',
        'commandStop': 'stop',
    };

    const fromZigbee: Fz.Converter[] = [
        {
            cluster: 'closuresWindowCovering',
            type: ['commandUpOpen', 'commandDownClose', 'commandStop'],
            convert: (model, msg, publish, options, meta) => {
                if (hasAlreadyProcessedMessage(msg, model)) return;
                const payload = {action: postfixWithEndpointName(actionPayloadLookup[msg.type], msg, model, meta)};
                addActionGroup(payload, msg, model);
                return payload;
            },
        },
    ];

    const result: ModernExtend = {exposes, fromZigbee, isModernExtend: true};

    if (args.bind) result.configure = setupConfigureForBinding('closuresWindowCovering', args.endpointNames);

    return result;
}

// #endregion

// #region Security and Safety

export type iasZoneType = 'occupancy' | 'contact' | 'smoke' | 'water_leak' | 'carbon_monoxide' | 'sos' | 'vibration' | 'alarm' | 'gas' | 'generic';
export type iasZoneAttribute = 'alarm_1' | 'alarm_2' | 'tamper' | 'battery_low' | 'supervision_reports' | 'restore_reports' | 'ac_status' | 'test' |
    'battery_defect';
export interface IasArgs {
    zoneType: iasZoneType, zoneAttributes: iasZoneAttribute[], alarmTimeout?: boolean
}
export function iasZoneAlarm(args: IasArgs): ModernExtend {
    const exposeList = {
        'occupancy': e.binary('occupancy', ea.STATE, true, false).withDescription('Indicates whether the device detected occupancy'),
        'contact': e.binary('contact', ea.STATE, false, true).withDescription('Indicates whether the device is opened or closed'),
        'smoke': e.binary('smoke', ea.STATE, true, false).withDescription('Indicates whether the device detected smoke'),
        'water_leak': e.binary('water_leak', ea.STATE, true, false).withDescription('Indicates whether the device detected a water leak'),
        'carbon_monoxide': e.binary('carbon_monoxide', ea.STATE, true, false)
            .withDescription('Indicates whether the device detected carbon monoxide'),
        'sos': e.binary('sos', ea.STATE, true, false).withLabel('SOS').withDescription('Indicates whether the SOS alarm is triggered'),
        'vibration': e.binary('vibration', ea.STATE, true, false).withDescription('Indicates whether the device detected vibration'),
        'alarm': e.binary('alarm', ea.STATE, true, false).withDescription('Indicates whether the alarm is triggered'),
        'gas': e.binary('gas', ea.STATE, true, false).withDescription('Indicates whether the device detected gas'),
        'alarm_1': e.binary('alarm_1', ea.STATE, true, false).withDescription('Indicates whether IAS Zone alarm 1 is active'),
        'alarm_2': e.binary('alarm_2', ea.STATE, true, false).withDescription('Indicates whether IAS Zone alarm 2 is active'),
        'tamper': e.binary('tamper', ea.STATE, true, false).withDescription('Indicates whether the device is tampered').withCategory('diagnostic'),
        'battery_low': e.binary('battery_low', ea.STATE, true, false).withDescription('Indicates whether the battery of the device is almost empty')
            .withCategory('diagnostic'),
        'supervision_reports': e.binary('supervision_reports', ea.STATE, true, false)
            .withDescription('Indicates whether the device issues reports on zone operational status')
            .withCategory('diagnostic'),
        'restore_reports': e.binary('restore_reports', ea.STATE, true, false)
            .withDescription('Indicates whether the device issues reports on alarm no longer being present')
            .withCategory('diagnostic'),
        'ac_status': e.binary('ac_status', ea.STATE, true, false).withDescription('Indicates whether the device mains voltage supply is at fault')
            .withCategory('diagnostic'),
        'test': e.binary('test', ea.STATE, true, false).withDescription('Indicates whether the device is currently performing a test')
            .withCategory('diagnostic'),
        'battery_defect': e.binary('battery_defect', ea.STATE, true, false).withDescription('Indicates whether the device battery is defective')
            .withCategory('diagnostic'),
    };

    const exposes: Expose[] = [];
    const invertAlarmPayload = args.zoneType === 'contact';
    const bothAlarms = args.zoneAttributes.includes('alarm_1') && (args.zoneAttributes.includes('alarm_2'));

    let alarm1Name = 'alarm_1';
    let alarm2Name = 'alarm_2';

    if (args.zoneType === 'generic') {
        args.zoneAttributes.map((attr) => exposes.push(exposeList[attr]));
    } else {
        if (bothAlarms) {
            exposes.push(e.binary(args.zoneType + '_alarm_1', ea.STATE, true, false)
                .withDescription(exposeList[args.zoneType].description + ' (alarm_1)'));
            alarm1Name = args.zoneType + '_alarm_1';
            exposes.push(e.binary(args.zoneType + '_alarm_2', ea.STATE, true, false)
                .withDescription(exposeList[args.zoneType].description + ' (alarm_2)'));
            alarm2Name = args.zoneType + '_alarm_2';
        } else {
            exposes.push(exposeList[args.zoneType]);
            alarm1Name = args.zoneType;
            alarm2Name = args.zoneType;
        }
        args.zoneAttributes.map((attr) => {
            if (attr !== 'alarm_1' && attr !== 'alarm_2') exposes.push(exposeList[attr]);
        });
    }

    const timeoutProperty = `${args.zoneType}_timeout`;

    const fromZigbee: Fz.Converter[] = [{
        cluster: 'ssIasZone',
        type: ['commandStatusChangeNotification', 'attributeReport', 'readResponse'],
        options: args.alarmTimeout ? [e.numeric(timeoutProperty, ea.SET).withValueMin(0)
            .withDescription(`Time in seconds after which ${args.zoneType} is cleared after detecting it (default 90 seconds).`)] : [],
        convert: (model, msg, publish, options, meta) => {
            const zoneStatus = msg.type === 'commandStatusChangeNotification' ? msg.data.zonestatus : msg.data.zoneStatus;

            if (args.alarmTimeout) {
                const timeout = options?.hasOwnProperty(timeoutProperty) ? Number(options[timeoutProperty]) : 90;
                clearTimeout(globalStore.getValue(msg.endpoint, 'timer'));
                if (timeout !== 0) {
                    const timer = setTimeout(() => publish({[alarm1Name]: false, [alarm2Name]: false}), timeout * 1000);
                    globalStore.putValue(msg.endpoint, 'timer', timer);
                }
            }

            let payload = {
                tamper: (zoneStatus & 1 << 2) > 0,
                battery_low: (zoneStatus & 1 << 3) > 0,
                supervision_reports: (zoneStatus & 1 << 4) > 0,
                restore_reports: (zoneStatus & 1 << 5) > 0,
                trouble: (zoneStatus & 1 << 6) > 0,
                ac_status: (zoneStatus & 1 << 7) > 0,
                test: (zoneStatus & 1 << 8) > 0,
                battery_defect: (zoneStatus & 1 << 9) > 0,
            };

            let alarm1Payload = (zoneStatus & 1) > 0;
            let alarm2Payload = (zoneStatus & 1 << 1) > 0;

            if (invertAlarmPayload) {
                alarm1Payload = !alarm1Payload;
                alarm2Payload = !alarm2Payload;
            }

            if (bothAlarms) {
                payload = {[alarm1Name]: alarm1Payload, ...payload};
                payload = {[alarm2Name]: alarm2Payload, ...payload};
            } else if (args.zoneAttributes.includes('alarm_1')) {
                payload = {[alarm1Name]: alarm1Payload, ...payload};
            } else if (args.zoneAttributes.includes('alarm_2')) {
                payload = {[alarm2Name]: alarm2Payload, ...payload};
            }

            return payload;
        },
    }];

    return {fromZigbee, exposes, isModernExtend: true};
}

export interface IasWarningArgs {
    reversePayload?: boolean,
}
export function iasWarning(args?: IasWarningArgs): ModernExtend {
    const warningMode = {'stop': 0, 'burglar': 1, 'fire': 2, 'emergency': 3, 'police_panic': 4, 'fire_panic': 5, 'emergency_panic': 6};
    // levels for siren, strobe and squawk are identical
    const level = {'low': 0, 'medium': 1, 'high': 2, 'very_high': 3};

    const exposes: Expose[] = [
        e.composite('warning', 'warning', ea.SET)
            .withFeature(e.enum('mode', ea.SET, Object.keys(warningMode)).withDescription('Mode of the warning (sound effect)'))
            .withFeature(e.enum('level', ea.SET, Object.keys(level)).withDescription('Sound level'))
            .withFeature(e.enum('strobe_level', ea.SET, Object.keys(level)).withDescription('Intensity of the strobe'))
            .withFeature(e.binary('strobe', ea.SET, true, false).withDescription('Turn on/off the strobe (light) during warning'))
            .withFeature(e.numeric('strobe_duty_cycle', ea.SET).withValueMax(10).withValueMin(0).withDescription('Length of the flash cycle'))
            .withFeature(e.numeric('duration', ea.SET).withUnit('s').withDescription('Duration in seconds of the alarm')),
    ];

    const toZigbee: Tz.Converter[] = [{
        key: ['warning'],
        convertSet: async (entity, key, value, meta) => {
            const values = {
                // @ts-expect-error
                mode: value.mode || 'emergency',
                // @ts-expect-error
                level: value.level || 'medium',
                // @ts-expect-error
                strobe: value.hasOwnProperty('strobe') ? value.strobe : true,
                // @ts-expect-error
                duration: value.hasOwnProperty('duration') ? value.duration : 10,
                // @ts-expect-error
                strobeDutyCycle: value.hasOwnProperty('strobe_duty_cycle') ? value.strobe_duty_cycle * 10 : 0,
                // @ts-expect-error
                strobeLevel: value.hasOwnProperty('strobe_level') ? utils.getFromLookup(value.strobe_level, strobeLevel) : 1,
            };

            let info;
            if (args?.reversePayload) {
                info = (getFromLookup(values.mode, warningMode)) + ((values.strobe ? 1 : 0) << 4) + (getFromLookup(values.level, level) << 6);
            } else {
                info = (getFromLookup(values.mode, warningMode) << 4) + ((values.strobe ? 1 : 0) << 2) + (getFromLookup(values.level, level));
            }

            const payload = {
                startwarninginfo: info,
                warningduration: values.duration,
                strobedutycycle: values.strobeDutyCycle,
                strobelevel: values.strobeLevel,
            };

            await entity.command('ssIasWd', 'startWarning', payload, getOptions(meta.mapped, entity));
        },
    }];
    return {toZigbee, exposes, isModernExtend: true};
}

// #endregion

// #region Smart Energy

// Uses Electrical Measurement and/or Metering, but for simplicity was put here.
type MultiplierDivisor = {multiplier?: number, divisor?: number}
export interface ElectricityMeterArgs {
    cluster?: 'both' | 'metering' | 'electrical',
    current?: false | MultiplierDivisor,
    power?: false | MultiplierDivisor,
    voltage?: false | MultiplierDivisor,
    energy?: false | MultiplierDivisor
}
export function electricityMeter(args?: ElectricityMeterArgs): ModernExtend {
    args = {cluster: 'both', ...args};
    if (args.cluster === 'metering' && isObject(args.power) && isObject(args.energy) &&
        (args.power?.divisor !== args.energy?.divisor || args.power?.multiplier !== args.energy?.multiplier)) {
        throw new Error(`When cluster is metering, power and energy divisor/multiplier should be equal`);
    }

    let exposes: Expose[];
    let fromZigbee: Fz.Converter[];
    let toZigbee: Tz.Converter[];

    const configureLookup = {
        haElectricalMeasurement: {
            // Report change with every 5W change
            power: {attribute: 'activePower', divisor: 'acPowerDivisor', multiplier: 'acPowerMultiplier', forced: args.power, change: 5},
            // Report change with every 0.05A change
            current: {attribute: 'rmsCurrent', divisor: 'acCurrentDivisor', multiplier: 'acCurrentMultiplier', forced: args.current, change: 0.05},
            // Report change with every 5V change
            voltage: {attribute: 'rmsVoltage', divisor: 'acVoltageDivisor', multiplier: 'acVoltageMultiplier', forced: args.voltage, change: 5},
        },
        seMetering: {
            // Report change with every 5W change
            power: {attribute: 'instantaneousDemand', divisor: 'divisor', multiplier: 'multiplier', forced: args.power, change: 5},
            // Report change with every 0.1kWh change
            energy: {attribute: 'currentSummDelivered', divisor: 'divisor', multiplier: 'multiplier', forced: args.energy, change: 0.1},
            // produced_energy: {attribute: 'currentSummReceived', divisor: 'divisor', multiplier: 'multiplier', forced: args.energy, change: 0.1},
        },
    };

    if (args.power === false) {
        delete configureLookup.haElectricalMeasurement.power;
        delete configureLookup.seMetering.power;
    }
    if (args.voltage === false) delete configureLookup.haElectricalMeasurement.voltage;
    if (args.current === false) delete configureLookup.haElectricalMeasurement.current;
    if (args.energy === false) delete configureLookup.seMetering.energy;

    if (args.cluster === 'both') {
        exposes = [
            e.power().withAccess(ea.STATE_GET), e.voltage().withAccess(ea.STATE_GET),
            e.current().withAccess(ea.STATE_GET), e.energy().withAccess(ea.STATE_GET),
        ];
        fromZigbee = [fz.electrical_measurement, fz.metering];
        toZigbee = [tz.electrical_measurement_power, tz.acvoltage, tz.accurrent, tz.currentsummdelivered];
        delete configureLookup.seMetering.power;
    } else if (args.cluster === 'metering') {
        exposes = [e.power().withAccess(ea.STATE_GET), e.energy().withAccess(ea.STATE_GET)];
        fromZigbee = [fz.metering];
        toZigbee = [tz.metering_power, tz.currentsummdelivered];
        delete configureLookup.haElectricalMeasurement;
    } else if (args.cluster === 'electrical') {
        exposes = [e.power().withAccess(ea.STATE_GET), e.voltage().withAccess(ea.STATE_GET), e.current().withAccess(ea.STATE_GET)];
        fromZigbee = [fz.electrical_measurement];
        toZigbee = [tz.electrical_measurement_power, tz.acvoltage, tz.accurrent];
        delete configureLookup.seMetering;
    }

    const configure: Configure = async (device, coordinatorEndpoint, logger) => {
        for (const [cluster, properties] of Object.entries(configureLookup)) {
            for (const endpoint of getEndpointsWithCluster(device, cluster, 'input')) {
                const items: ReportingConfig[] = [];
                for (const property of Object.values(properties)) {
                    // In case multiplier or divisor was provided, use that instead of reading from device.
                    if (property.forced) {
                        endpoint.saveClusterAttributeKeyValue(cluster, {
                            [property.divisor]: property.forced.divisor ?? 1,
                            [property.multiplier]: property.forced.multiplier ?? 1,
                        });
                        endpoint.save();
                    } else {
                        await endpoint.read(cluster, [property.divisor, property.multiplier]);
                    }

                    const divisor = endpoint.getClusterAttributeValue(cluster, property.divisor);
                    assertNumber(divisor, property.divisor);
                    const multiplier = endpoint.getClusterAttributeValue(cluster, property.multiplier);
                    assertNumber(multiplier, property.multiplier);
                    let change: number | [number, number] = property.change * (divisor / multiplier);
                    // currentSummDelivered data type is uint48, so reportableChange also is uint48
                    if (property.attribute === 'currentSummDelivered') change = [0, change];
                    items.push({attribute: property.attribute, min: '10_SECONDS', max: 'MAX', change});
                }
                if (items.length) {
                    await setupAttributes(endpoint, coordinatorEndpoint, cluster, items, logger);
                }
            }
        }
    };

    return {exposes, fromZigbee, toZigbee, configure, isModernExtend: true};
}

// #endregion

// #region OTA

export function ota(definition?: DefinitionOta): ModernExtend {
    return {ota: definition !== undefined ? definition : zigbeeOTA, isModernExtend: true};
}

// #endregion

// #region Other extends

export interface EnumLookupArgs {
    name: string, lookup: KeyValue, cluster: string | number, attribute: string | {ID: number, type: number}, description: string,
    zigbeeCommandOptions?: {manufacturerCode?: number, disableDefaultResponse?: boolean}, access?: 'STATE' | 'STATE_GET' | 'ALL',
    endpointName?: string, reporting?: ReportingConfigWithoutAttribute, entityCategory?: 'config' | 'diagnostic',
}
export function enumLookup(args: EnumLookupArgs): ModernExtend {
    const {name, lookup, cluster, attribute, description, zigbeeCommandOptions, endpointName, reporting, entityCategory} = args;
    const attributeKey = isString(attribute) ? attribute : attribute.ID;
    const access = ea[args.access ?? 'ALL'];

    let expose = e.enum(name, access, Object.keys(lookup)).withDescription(description);
    if (endpointName) expose = expose.withEndpoint(endpointName);
    if (entityCategory) expose = expose.withCategory(entityCategory);

    const fromZigbee: Fz.Converter[] = [{
        cluster: cluster.toString(),
        type: ['attributeReport', 'readResponse'],
        convert: (model, msg, publish, options, meta) => {
            if (attributeKey in msg.data && (!endpointName || getEndpointName(msg, model, meta) === endpointName)) {
                return {[expose.property]: getFromLookupByValue(msg.data[attributeKey], lookup)};
            }
        },
    }];

    const toZigbee: Tz.Converter[] = [{
        key: [name],
        convertSet: access & ea.SET ? async (entity, key, value, meta) => {
            const payloadValue = getFromLookup(value, lookup);
            const payload = isString(attribute) ? {[attribute]: payloadValue} : {[attribute.ID]: {value: payloadValue, type: attribute.type}};
            await entity.write(cluster, payload, zigbeeCommandOptions);
            return {state: {[key]: value}};
        } : undefined,
        convertGet: access & ea.GET ? async (entity, key, meta) => {
            await entity.read(cluster, [attributeKey], zigbeeCommandOptions);
        } : undefined,
    }];

    const configure = setupConfigureForReporting(cluster, attribute, reporting, access);

    return {exposes: [expose], fromZigbee, toZigbee, configure, isModernExtend: true};
}

// type provides a way to distinguish between fromZigbee and toZigbee value conversions if they are asymmetrical
export type ScaleFunction = (value: number, type: 'from' | 'to') => number;

export interface NumericArgs {
    name: string, cluster: string | number, attribute: string | {ID: number, type: number}, description: string,
    zigbeeCommandOptions?: {manufacturerCode?: number, disableDefaultResponse?: boolean}, access?: 'STATE' | 'STATE_GET' | 'ALL', unit?: string,
    endpointNames?: string[], reporting?: ReportingConfigWithoutAttribute,
    valueMin?: number, valueMax?: number, valueStep?: number, scale?: number | ScaleFunction, label?: string,
    entityCategory?: 'config' | 'diagnostic', precision?: number,
}
export function numeric(args: NumericArgs): ModernExtend {
    const {
        name, cluster, attribute, description, zigbeeCommandOptions, unit, reporting, valueMin, valueMax, valueStep, scale, label,
        entityCategory, precision,
    } = args;

    const endpoints = args.endpointNames;
    const attributeKey = isString(attribute) ? attribute : attribute.ID;
    const access = ea[args.access ?? 'ALL'];

    const exposes: Expose[] = [];

    const createExpose = (endpoint?: string): Expose => {
        let expose = e.numeric(name, access).withDescription(description);
        if (endpoint) expose = expose.withEndpoint(endpoint);
        if (unit) expose = expose.withUnit(unit);
        if (valueMin !== undefined) expose = expose.withValueMin(valueMin);
        if (valueMax !== undefined) expose = expose.withValueMax(valueMax);
        if (valueStep !== undefined) expose = expose.withValueStep(valueStep);
        if (label !== undefined) expose = expose.withLabel(label);
        if (entityCategory) expose = expose.withCategory(entityCategory);

        return expose;
    };
    // Generate for multiple endpoints only if required.
    if (!endpoints) {
        exposes.push(createExpose(undefined));
    } else {
        for (const endpoint of endpoints) {
            exposes.push(createExpose(endpoint));
        }
    }

    const fromZigbee: Fz.Converter[] = [{
        cluster: cluster.toString(),
        type: ['attributeReport', 'readResponse'],
        convert: (model, msg, publish, options, meta) => {
            if (attributeKey in msg.data) {
                const endpoint = endpoints?.find((e) => getEndpointName(msg, model, meta) === e);
                if (endpoints && !endpoint) {
                    return;
                }

                let value = msg.data[attributeKey];
                assertNumber(value);
                if (scale !== undefined) {
                    value = typeof scale === 'number' ? value / scale : scale(value, 'from');
                }
                assertNumber(value);
                if (precision != null) value = precisionRound(value, precision);

                const expose = exposes.length === 1 ? exposes[0] : exposes.find((e) => e.endpoint === endpoint);
                return {[expose.property]: value};
            }
        },
    }];

    const toZigbee: Tz.Converter[] = [{
        key: [name],
        convertSet: access & ea.SET ? async (entity, key, value, meta) => {
            assertNumber(value, key);
            let payloadValue = value;
            if (scale !== undefined) {
                payloadValue = typeof scale === 'number' ? payloadValue * scale : scale(payloadValue, 'to');
            }
            assertNumber(payloadValue);
            if (precision != null) payloadValue = precisionRound(value, precision);
            const payload = isString(attribute) ? {[attribute]: payloadValue} : {[attribute.ID]: {value: payloadValue, type: attribute.type}};
            await entity.write(cluster, payload, zigbeeCommandOptions);
            return {state: {[key]: value}};
        } : undefined,
        convertGet: access & ea.GET ? async (entity, key, meta) => {
            await entity.read(cluster, [attributeKey], zigbeeCommandOptions);
        } : undefined,
    }];

    const configure = setupConfigureForReporting(cluster, attribute, reporting, access, endpoints);

    return {exposes, fromZigbee, toZigbee, configure, isModernExtend: true};
}

export interface BinaryArgs {
    name: string, valueOn: [string | boolean, unknown], valueOff: [string | boolean, unknown], cluster: string | number,
    attribute: string | {ID: number, type: number}, description: string, zigbeeCommandOptions?: {manufacturerCode: number},
    endpointName?: string, reporting?: ReportingConfig, access?: 'STATE' | 'STATE_GET' | 'ALL', entityCategory?: 'config' | 'diagnostic',
}
export function binary(args: BinaryArgs): ModernExtend {
    const {name, valueOn, valueOff, cluster, attribute, description, zigbeeCommandOptions, endpointName, reporting, entityCategory} = args;
    const attributeKey = isString(attribute) ? attribute : attribute.ID;
    const access = ea[args.access ?? 'ALL'];

    let expose = e.binary(name, access, valueOn[0], valueOff[0]).withDescription(description);
    if (endpointName) expose = expose.withEndpoint(endpointName);
    if (entityCategory) expose = expose.withCategory(entityCategory);

    const fromZigbee: Fz.Converter[] = [{
        cluster: cluster.toString(),
        type: ['attributeReport', 'readResponse'],
        convert: (model, msg, publish, options, meta) => {
            if (attributeKey in msg.data && (!endpointName || getEndpointName(msg, model, meta) === endpointName)) {
                return {[expose.property]: msg.data[attributeKey] === valueOn[1] ? valueOn[0] : valueOff[0]};
            }
        },
    }];

    const toZigbee: Tz.Converter[] = [{
        key: [name],
        convertSet: access & ea.SET ? async (entity, key, value, meta) => {
            const payloadValue = value === valueOn[0] ? valueOn[1] : valueOff[1];
            const payload = isString(attribute) ? {[attribute]: payloadValue} : {[attribute.ID]: {value: payloadValue, type: attribute.type}};
            await entity.write(cluster, payload, zigbeeCommandOptions);
            return {state: {[key]: value}};
        } : undefined,
        convertGet: access & ea.GET ? async (entity, key, meta) => {
            await entity.read(cluster, [attributeKey], zigbeeCommandOptions);
        } : undefined,
    }];

    const configure = setupConfigureForReporting(cluster, attribute, reporting, access);

    return {exposes: [expose], fromZigbee, toZigbee, configure, isModernExtend: true};
}

export interface ActionEnumLookupArgs {
    actionLookup: KeyValue, cluster: string | number, attribute: string | {ID: number, type: number}, endpointNames?: string[],
    buttonLookup?: KeyValue, extraActions?: string[], commands?: string[],
}
export function actionEnumLookup(args: ActionEnumLookupArgs): ModernExtend {
    const {actionLookup: lookup, attribute, cluster, buttonLookup} = args;
    const attributeKey = isString(attribute) ? attribute : attribute.ID;
    const commands = args.commands || ['attributeReport', 'readResponse'];

    let actions = Object.keys(lookup).map((a) => args.endpointNames ? args.endpointNames.map((e) => `${a}_${e}`) : [a]).flat();
    // allows direct external input to be used by other extends in the same device
    if (args.extraActions) actions = actions.concat(args.extraActions);
    const expose = e.enum('action', ea.STATE, actions).withDescription('Triggered action (e.g. a button click)').withCategory('diagnostic');

    const fromZigbee: Fz.Converter[] = [{
        cluster: cluster.toString(),
        type: commands,
        convert: (model, msg, publish, options, meta) => {
            if (attributeKey in msg.data) {
                let value = getFromLookupByValue(msg.data[attributeKey], lookup);
                // endpointNames is used when action endpoint names don't overlap with other endpoint names
                if (args.endpointNames) value = postfixWithEndpointName(value, msg, model, meta);
                // buttonLookup is used when action endpoint names overlap with other endpoint names
                if (args.buttonLookup) {
                    const endpointName = getFromLookupByValue(msg.endpoint.ID, buttonLookup);
                    value =`${value}_${endpointName}`;
                }
                return {[expose.property]: value};
            }
        },
    }];

    return {exposes: [expose], fromZigbee, isModernExtend: true};
}

export interface QuirkAddEndpointClusterArgs {
    endpointID: number, inputClusters?: string[] | number[], outputClusters?: string[] | number[],
}
export function quirkAddEndpointCluster(args: QuirkAddEndpointClusterArgs): ModernExtend {
    const {endpointID, inputClusters, outputClusters} = args;

    const configure: Configure = async (device, coordinatorEndpoint, logger) => {
        const endpoint = device.getEndpoint(endpointID);

        if (endpoint == undefined) {
            logger.error(`Quirk: cannot add clusters to endpoint ${endpointID}, endpoint does not exist!`);
            return;
        }

        inputClusters?.forEach((cluster: number | string) => {
            const clusterID = isString(cluster) ?
                Zcl.Utils.getCluster(cluster, device.manufacturerID).ID :
                cluster;

            if (!endpoint.inputClusters.includes(clusterID)) {
                logger.debug(`Quirk: adding input cluster ${clusterID} to endpoint ${endpointID}.`);
                endpoint.inputClusters.push(clusterID);
            }
        });

        outputClusters?.forEach((cluster: number | string) => {
            const clusterID = isString(cluster) ?
                Zcl.Utils.getCluster(cluster, device.manufacturerID).ID :
                cluster;

            if (!endpoint.outputClusters.includes(clusterID)) {
                logger.debug(`Quirk: adding output cluster ${clusterID} to endpoint ${endpointID}.`);
                endpoint.outputClusters.push(clusterID);
            }
        });

        device.save();
    };

    return {configure, isModernExtend: true};
}

export function quirkCheckinInterval(timeout: number | keyof typeof timeLookup): ModernExtend {
    const configure: Configure = async (device, coordinatorEndpoint, logger) => {
        device.checkinInterval = (typeof timeout == 'number') ? timeout : timeLookup[timeout];
        device.save();
    };

    return {configure, isModernExtend: true};
}

export function reconfigureReportingsOnDeviceAnnounce(): ModernExtend {
    const onEvent: OnEvent = async (type, data, device, options, state: KeyValue) => {
        if (type === 'deviceAnnounce') {
            for (const endpoint of device.endpoints) {
                for (const c of endpoint.configuredReportings) {
                    await endpoint.configureReporting(c.cluster.name, [{
                        attribute: c.attribute.name, minimumReportInterval: c.minimumReportInterval,
                        maximumReportInterval: c.maximumReportInterval, reportableChange: c.reportableChange,
                    }]);
                }
            }
        }
    };

    return {onEvent, isModernExtend: true};
}

export function deviceEndpoints(args: {endpoints: {[n: string]: number}, multiEndpointSkip?: string[]}): ModernExtend {
    const result: ModernExtend = {
        meta: {multiEndpoint: true},
        endpoint: (d) => args.endpoints,
        isModernExtend: true,
    };

    if (args.multiEndpointSkip) result.meta.multiEndpointSkip = args.multiEndpointSkip;

    return result;
}

export function ignoreClusterReport(args: {cluster: string | number}): ModernExtend {
    const fromZigbee: Fz.Converter[] = [{
        cluster: args.cluster.toString(),
        type: ['attributeReport', 'readResponse'],
        convert: (model, msg, publish, options, meta) => {},
    }];

    return {fromZigbee, isModernExtend: true};
}

// #endregion<|MERGE_RESOLUTION|>--- conflicted
+++ resolved
@@ -35,11 +35,8 @@
     '4_HOURS': 14400,
     '1_HOUR': 3600,
     '30_MINUTES': 1800,
-<<<<<<< HEAD
+    '5_MINUTES': 300,
     '2_MINUTES': 120,
-=======
-    '5_MINUTES': 300,
->>>>>>> 7ecea3b8
     '1_MINUTE': 60,
     '10_SECONDS': 10,
     '1_SECOND': 1,
