import {
    batteryVoltageToPercentage,
    calibrateAndPrecisionRoundOptions,
    calibrateAndPrecisionRoundOptionsIsPercentual,
    postfixWithEndpointName,
    precisionRound,
    getKey,
    assertNumber,
    getFromLookup,
} from './utils';

import * as exposes from './exposes';
import * as globalStore from './store';
import {Fz, Definition, KeyValue, KeyValueAny} from './types';
import * as modernExtend from './modernExtend';

declare type Day = 'mon' | 'tue' | 'wed' | 'thu' | 'fri' | 'sat' | 'sun';

export interface TrvScheduleConfigEvent {
    time: number;
    temperature: number;
}

export interface TrvScheduleConfig {
    days: Day[];
    events: TrvScheduleConfigEvent[];
}


export const buffer2DataObject = (meta: Fz.Meta, model: Definition, buffer: Buffer) => {
    const dataObject: KeyValue = {};

    if (buffer !== null && Buffer.isBuffer(buffer)) {
        // Xiaomi struct parsing
        for (let i = 0; i < buffer.length - 1; i++) {
            const index = buffer[i];
            let value = null;

            switch (buffer[i + 1]) {
            case 16:
            case 32:
                // 0x10 ZclBoolean
                // 0x20 Zcl8BitUint
                value = buffer.readUInt8(i + 2);
                i += 2;
                break;
            case 33:
                // 0x21 Zcl16BitUint
                value = buffer.readUInt16LE(i + 2);
                i += 3;
                break;
            case 34:
                // 0x22 Zcl24BitUint
                value = buffer.readUIntLE(i + 2, 3);
                i += 4;
                break;
            case 35:
                // 0x23 Zcl32BitUint
                value = buffer.readUInt32LE(i + 2);
                i += 5;
                break;
            case 36:
                // 0x24 Zcl40BitUint
                value = buffer.readUIntLE(i + 2, 5);
                i += 6;
                break;
            case 37:
                // 0x25 Zcl48BitUint
                value = buffer.readUIntLE(i + 2, 6);
                i += 7;
                break;
            case 38:
                // 0x26 Zcl56BitUint
                value = buffer.readUIntLE(i + 2, 7);
                i += 8;
                break;
            case 39:
                // 0x27 Zcl64BitUint
                value = buffer.readBigUInt64BE(i + 2);
                i += 9;
                break;
            case 40:
                // 0x28 Zcl8BitInt
                value = buffer.readInt8(i + 2);
                i += 2;
                break;
            case 41:
                // 0x29 Zcl16BitInt
                value = buffer.readInt16LE(i + 2);
                i += 3;
                break;
            case 42:
                // 0x2A Zcl24BitInt
                value = buffer.readIntLE(i + 2, 3);
                i += 4;
                break;
            case 43:
                // 0x2B Zcl32BitInt
                value = buffer.readInt32LE(i+2);
                i += 5;
                break;
            case 44:
                // 0x2C Zcl40BitInt
                value = buffer.readIntLE(i + 2, 5);
                i += 6;
                break;
            case 45:
                // 0x2D Zcl48BitInt
                value = buffer.readIntLE(i + 2, 6);
                i += 7;
                break;
            case 46:
                // 0x2E Zcl56BitInt
                value = buffer.readIntLE(i + 2, 7);
                i += 8;
                break;
            case 47:
                // 0x2F Zcl64BitInt
                value = buffer.readBigInt64BE(i + 2);
                i += 9;
                break;
            case 57:
                // 0x39 ZclSingleFloat
                value = buffer.readFloatLE(i + 2);
                i += 5;
                break;
            case 58:
                // 0x3a ZclDoubleFloat
                value = buffer.readDoubleLE(i + 2);
                i += 5;
                break;
            case 66:
                // 0x42 unknown, length taken from what seems correct in the logs, maybe is wrong
                if (meta.logger) meta.logger.debug(`${model.model}: unknown vtype=${buffer[i+1]}, pos=${i+1}, moving length 1`);
                i += 2;
                break;
            case 95:
                // 0x5f unknown, length taken from what seems correct in the logs, maybe is wrong
                if (meta.logger) meta.logger.debug(`${model.model}: unknown vtype=${buffer[i+1]}, pos=${i+1}, moving length 4`);
                i += 5;
                break;
            default:
                if (meta.logger) meta.logger.debug(`${model.model}: unknown vtype=${buffer[i + 1]}, pos=${i + 1}`);
            }

            if (value != null) {
                dataObject[index] = value;
            }
        }
    }

    if (meta.logger) {
        meta.logger.debug(`${model.model}: Processed buffer into data ${JSON.stringify(dataObject,
            (key, value) => typeof value === 'bigint' ? value.toString() : value)}`);
    }


    return dataObject;
};

export const numericAttributes2Payload = async (msg: Fz.Message, meta: Fz.Meta, model: Definition, options: KeyValue, dataObject: KeyValue) => {
    let payload: KeyValue = {};

    for (const [key, value] of Object.entries(dataObject)) {
        switch (key) {
        case '0':
            payload.detection_period = value;
            break;
        case '1':
            payload.voltage = value;
            if (model.meta && model.meta.battery && model.meta.battery.voltageToPercentage) {
                assertNumber(value);
                payload.battery = batteryVoltageToPercentage(value, model.meta.battery.voltageToPercentage);
            }
            break;
        case '2':
            if (['JT-BZ-01AQ/A'].includes(model.model)) {
                assertNumber(value);
                payload.power_outage_count = value - 1;
            }
            break;
        case '3':
            if (['WXCJKG11LM', 'WXCJKG12LM', 'WXCJKG13LM', 'MCCGQ14LM', 'GZCGQ01LM', 'JY-GZ-01AQ', 'CTP-R01'].includes(model.model)) {
                // The temperature value is constant 25 °C and does not change, so we ignore it
                // https://github.com/Koenkk/zigbee2mqtt/issues/11126
                // https://github.com/Koenkk/zigbee-herdsman-converters/pull/3585
                // https://github.com/Koenkk/zigbee2mqtt/issues/13253
            } else {
                assertNumber(value);
                payload.device_temperature = calibrateAndPrecisionRoundOptions(value, options, 'device_temperature'); // 0x03
            }
            break;
        case '4':
            if (['WS-USC01', 'WS-USC02', 'WS-EUK01', 'WS-EUK02', 'QBKG29LM', 'QBKG25LM', 'QBKG38LM', 'QBKG39LM'].includes(model.model)) {
                payload.mode_switch = getFromLookup(value, {4: 'anti_flicker_mode', 1: 'quick_mode'});
            }
            break;
        case '5':
            assertNumber(value);
            payload.power_outage_count = value - 1;
            break;
        case '8':
            if (['ZNLDP13LM'].includes(model.model)) {
                // We don't know what the value means for these devices.
            }
            break;
        case '9':
            if (['ZNLDP13LM', 'ZNXDD01LM'].includes(model.model)) {
                // We don't know what the value means for these devices.
            }
            break;
        case '10':
            // Value 29146 is received for SSM-U02 sometimes here:
            // https://github.com/Koenkk/zigbee2mqtt/issues/17961#issuecomment-1616170548
            if (['SSM-U01', 'DLKZMK11LM', 'SSM-U02', 'DLKZMK12LM'].includes(model.model) && (value === 1 || value === 2)) {
                payload.switch_type = getFromLookup(value, {1: 'toggle', 2: 'momentary'});
            }
            break;
        case '11':
            if (['RTCGQ11LM'].includes(model.model)) {
                assertNumber(value);
                payload.illuminance = calibrateAndPrecisionRoundOptions(value, options, 'illuminance');
                // DEPRECATED: remove illuminance_lux here.
                payload.illuminance_lux = calibrateAndPrecisionRoundOptions(value, options, 'illuminance_lux');
            }
            break;
        case '12':
            if (['ZNLDP13LM', 'ZNXDD01LM'].includes(model.model)) {
                // We don't know what the value means for these devices.
            }
            break;
        case '13':
            if (['ZNXDD01LM'].includes(model.model)) {
                // We don't know what the value means for these devices.
            }
            break;
        case '17':
            if (['ZNXDD01LM'].includes(model.model)) {
                // We don't know what the value means for these devices.
            }
            break;
        case '100':
            if (['QBKG20LM', 'QBKG31LM', 'QBKG39LM', 'QBKG41LM', 'QBCZ15LM', 'LLKZMK11LM', 'QBKG12LM', 'QBKG03LM', 'QBKG25LM']
                .includes(model.model)) {
                let mapping;
                switch (model.model) {
                case 'QBCZ15LM':
                    mapping = 'relay';
                    break;
                case 'LLKZMK11LM':
                    mapping = 'l1';
                    break;
                default:
                    mapping = 'left';
                }
                payload[`state_${mapping}`] = value === 1 ? 'ON' : 'OFF';
            } else if (['WXKG14LM', 'WXKG16LM', 'WXKG17LM'].includes(model.model)) {
                payload.click_mode = getFromLookup(value, {1: 'fast', 2: 'multi'});
            } else if (['WXCJKG11LM', 'WXCJKG12LM', 'WXCJKG13LM', 'ZNMS12LM', 'ZNCLBL01LM', 'RTCGQ12LM', 'RTCGQ13LM',
                'RTCGQ14LM'].includes(model.model)) {
                // We don't know what the value means for these devices.
                // https://github.com/Koenkk/zigbee2mqtt/issues/11126
                // https://github.com/Koenkk/zigbee2mqtt/issues/12279
            } else if (['RTCGQ15LM'].includes(model.model)) {
                payload.occupancy = value;
            } else if (['WSDCGQ01LM', 'WSDCGQ11LM', 'WSDCGQ12LM', 'VOCKQJK11LM'].includes(model.model)) {
                // https://github.com/Koenkk/zigbee2mqtt/issues/798
                // Sometimes the sensor publishes non-realistic vales, filter these
                // @ts-expect-error
                const temperature = parseFloat(value) / 100.0;
                if (temperature > -65 && temperature < 65) {
                    payload.temperature = calibrateAndPrecisionRoundOptions(temperature, options, 'temperature');
                }
            } else if (['RTCGQ11LM'].includes(model.model)) {
                // It contains the occupancy, but in z2m we use a custom timer to do it, so we ignore it
                // payload.occupancy = value === 1;
            } else if (['MCCGQ11LM', 'MCCGQ14LM'].includes(model.model)) {
                payload.contact = value === 0;
            } else if (['SJCGQ11LM'].includes(model.model)) {
                // Ignore the message. It seems not reliable. See discussion here https://github.com/Koenkk/zigbee2mqtt/issues/12018
                // payload.water_leak = value === 1;
            } else if (['SJCGQ13LM'].includes(model.model)) {
                payload.water_leak = value === 1;
            } else if (['JTYJ-GD-01LM/BW'].includes(model.model)) {
                payload.smoke_density = value;
            } else if (['GZCGQ01LM'].includes(model.model)) {
                // DEPRECATED: change illuminance_lux -> illuminance
                assertNumber(value);
                payload.illuminance_lux = calibrateAndPrecisionRoundOptions(value, options, 'illuminance_lux');
            } else {
                payload.state = value === 1 ? 'ON' : 'OFF';
            }
            break;
        case '101':
            if (['QBKG20LM', 'QBKG31LM', 'QBKG39LM', 'QBKG41LM', 'QBCZ15LM', 'QBKG25LM', 'QBKG34LM', 'LLKZMK11LM', 'QBKG12LM', 'QBKG03LM']
                .includes(model.model)) {
                let mapping;
                switch (model.model) {
                case 'QBCZ15LM':
                    mapping = 'usb';
                    break;
                case 'QBKG25LM':
                case 'QBKG34LM':
                    mapping = 'center';
                    break;
                case 'LLKZMK11LM':
                    mapping = 'l2';
                    break;
                default:
                    mapping = 'right';
                }
                payload[`state_${mapping}`] = value === 1 ? 'ON' : 'OFF';
            } else if (['RTCGQ12LM', 'RTCGQ14LM', 'RTCGQ15LM'].includes(model.model)) {
                // Sometimes RTCGQ14LM reports high illuminance values in the dark
                // https://github.com/Koenkk/zigbee2mqtt/issues/12596
                assertNumber(value);
                const illuminance = value > 65000 ? 0 : value;
                payload.illuminance = calibrateAndPrecisionRoundOptions(illuminance, options, 'illuminance');
            } else if (['WSDCGQ01LM', 'WSDCGQ11LM', 'WSDCGQ12LM', 'VOCKQJK11LM'].includes(model.model)) {
                // https://github.com/Koenkk/zigbee2mqtt/issues/798
                // Sometimes the sensor publishes non-realistic vales, filter these
                // @ts-expect-error
                const humidity = parseFloat(value) / 100.0;
                if (humidity >= 0 && humidity <= 100) {
                    payload.humidity = calibrateAndPrecisionRoundOptions(humidity, options, 'humidity');
                }
            } else if (['ZNJLBL01LM', 'ZNCLDJ12LM'].includes(model.model)) {
                payload.battery = value;
            } else if (['ZNCLBL01LM'].includes(model.model)) {
                assertNumber(value);
                const battery = value / 2;
                payload.battery = precisionRound(battery, 2);
            } else if (['RTCZCGQ11LM'].includes(model.model)) {
                payload.presence = getFromLookup(value, {0: false, 1: true, 255: null});
            } else if (['ZNXDD01LM'].includes(model.model)) {
                payload.brightness = value;
            }
            break;
        case '102':
            if (['QBKG25LM', 'QBKG34LM'].includes(model.model)) {
                payload.state_right = value === 1 ? 'ON' : 'OFF';
            } else if (['WSDCGQ01LM', 'WSDCGQ11LM'].includes(model.model)) {
                assertNumber(value);
                payload.pressure = calibrateAndPrecisionRoundOptions(value/100.0, options, 'pressure');
            } else if (['WSDCGQ12LM'].includes(model.model)) {
                // This pressure value is ignored because it is less accurate than reported in the 'scaledValue' attribute
                // of the 'msPressureMeasurement' cluster
            } else if (['RTCZCGQ11LM'].includes(model.model)) {
                if (meta.device.applicationVersion < 50) {
                    payload.presence_event = getFromLookup(value, {0: 'enter', 1: 'leave', 2: 'left_enter', 3: 'right_leave', 4: 'right_enter',
                        5: 'left_leave', 6: 'approach', 7: 'away', 255: null});
                } else {
                    payload.motion_sensitivity = getFromLookup(value, {1: 'low', 2: 'medium', 3: 'high'});
                }
            } else if (['ZNXDD01LM'].includes(model.model)) {
                payload.color_temp = value;
            }
            break;
        case '103':
            if (['RTCZCGQ11LM'].includes(model.model)) {
                payload.monitoring_mode = getFromLookup(value, {0: 'undirected', 1: 'left_right'});
            } else if (['ZNXDD01LM'].includes(model.model)) {
                // const color_temp_min = (value & 0xffff); // 2700
                // const color_temp_max = (value >> 16) & 0xffff; // 6500
            }
            break;
        case '105':
            if (['RTCGQ13LM'].includes(model.model)) {
                payload.motion_sensitivity = getFromLookup(value, {1: 'low', 2: 'medium', 3: 'high'});
            } else if (['RTCZCGQ11LM'].includes(model.model)) {
                payload.approach_distance = getFromLookup(value, {0: 'far', 1: 'medium', 2: 'near'});
            } else if (['RTCGQ14LM'].includes(model.model)) {
                payload.detection_interval = value;
            }
            break;
        case '106':
            if (['RTCGQ14LM'].includes(model.model)) {
                payload.motion_sensitivity = getFromLookup(value, {1: 'low', 2: 'medium', 3: 'high'});
            }
            break;
        case '107':
            if (['RTCGQ14LM'].includes(model.model)) {
                payload.trigger_indicator = value === 1;
            } else if (['ZNCLBL01LM'].includes(model.model)) {
                assertNumber(value);
                const position = options.invert_cover ? 100 - value : value;
                payload.position = position;
                payload.state = options.invert_cover ? (position > 0 ? 'CLOSE' : 'OPEN') : (position > 0 ? 'OPEN' : 'CLOSE');
            }
            break;
        case '149':
            assertNumber(value);
            payload.energy = calibrateAndPrecisionRoundOptions(value, options, 'energy'); // 0x95
            // Consumption is deprecated
            payload.consumption = payload.energy;
            break;
        case '150':
            if (!['JTYJ-GD-01LM/BW'].includes(model.model)) {
                assertNumber(value);
                payload.voltage = calibrateAndPrecisionRoundOptions(value * 0.1, options, 'voltage'); // 0x96
            }
            break;
        case '151':
            if (['LLKZMK11LM'].includes(model.model)) {
                assertNumber(value);
                payload.current = calibrateAndPrecisionRoundOptions(value, options, 'current');
            } else {
                assertNumber(value);
                payload.current = calibrateAndPrecisionRoundOptions(value * 0.001, options, 'current');
            }
            break;
        case '152':
            if (['DJT11LM'].includes(model.model)) {
                // We don't know what implies for this device, it contains values like 30, 50,... that don't seem to change
            } else {
                assertNumber(value);
                payload.power = calibrateAndPrecisionRoundOptions(value, options, 'power'); // 0x98
            }
            break;
        case '154':
            if (['ZNLDP13LM', 'ZNXDD01LM'].includes(model.model)) {
                // We don't know what the value means for these devices.
            }
            break;
        case '159':
            if (['JT-BZ-01AQ/A'].includes(model.model)) {
                payload.gas_sensitivity = getFromLookup(value, {1: '15%LEL', 2: '10%LEL'});
            } else if (['MCCGQ13LM'].includes(model.model)) {
                payload.detection_distance = getFromLookup(value, {1: '10mm', 2: '20mm', 3: '30mm'});
            }
            break;
        case '160':
            if (['JT-BZ-01AQ/A'].includes(model.model)) {
                payload.gas = value === 1;
            } else if (['JY-GZ-01AQ'].includes(model.model)) {
                payload.smoke = value === 1;
            }
            break;
        case '161':
            if (['JT-BZ-01AQ/A'].includes(model.model)) {
                payload.gas_density = value;
            } else if (['JY-GZ-01AQ'].includes(model.model)) {
                payload.smoke_density = value;
                payload.smoke_density_dbm = getFromLookup(value, {0: 0, 1: 0.085, 2: 0.088, 3: 0.093, 4: 0.095, 5: 0.100, 6: 0.105, 7: 0.110,
                    8: 0.115, 9: 0.120, 10: 0.125});
            }
            break;
        case '162':
            if (['JT-BZ-01AQ/A', 'JY-GZ-01AQ'].includes(model.model)) {
                payload.test = value === 1;
            }
            break;
        case '163':
            if (['JT-BZ-01AQ/A', 'JY-GZ-01AQ'].includes(model.model)) {
                payload.buzzer_manual_mute = value === 1;
            }
            break;
        case '164':
            if (['JT-BZ-01AQ/A'].includes(model.model)) {
                payload.state = getFromLookup(value, {0: 'work', 1: 'preparation'});
            } else if (['JY-GZ-01AQ'].includes(model.model)) {
                payload.heartbeat_indicator = value === 1;
            }
            break;
        case '165':
            if (['JY-GZ-01AQ'].includes(model.model)) {
                payload.linkage_alarm = value === 1;
            }
            break;
        case '166':
            if (['JT-BZ-01AQ/A'].includes(model.model)) {
                payload.linkage_alarm = value === 1;
            }
            break;
        case '238':
            if (['ZNXDD01LM'].includes(model.model)) {
                // We don't know what the value means for these devices.
            }
            break;
        case '240':
            payload.flip_indicator_light = value === 1 ? 'ON' : 'OFF';
            break;
        case '247':
            {
                // @ts-expect-error
                const dataObject247 = buffer2DataObject(meta, model, value);
                if (['CTP-R01'].includes(model.model)) {
                    // execute pending soft switch of operation_mode, if exists
                    const opModeSwitchTask = globalStore.getValue(meta.device, 'opModeSwitchTask');
                    if (opModeSwitchTask) {
                        const {callback, newMode} = opModeSwitchTask;
                        try {
                            await callback();
                            payload.operation_mode = newMode;
                            globalStore.putValue(meta.device, 'opModeSwitchTask', null);
                        } catch (error) {
                            // do nothing when callback fails
                        }
                    } else {
                        payload.operation_mode = getFromLookup(dataObject247[155], {0: 'action_mode', 1: 'scene_mode'});
                    }
                }
                const payload247 = await numericAttributes2Payload(msg, meta, model, options, dataObject247);
                payload = {...payload, ...payload247};
            }
            break;
        case '258':
            payload.detection_interval = value;
            break;
        case '268':
            if (['RTCGQ13LM', 'RTCGQ14LM', 'RTCZCGQ11LM'].includes(model.model)) {
                payload.motion_sensitivity = getFromLookup(value, {1: 'low', 2: 'medium', 3: 'high'});
            } else if (['JT-BZ-01AQ/A'].includes(model.model)) {
                payload.gas_sensitivity = getFromLookup(value, {1: '15%LEL', 2: '10%LEL'});
            }
            break;
        case '276':
            if (['VOCKQJK11LM'].includes(model.model)) {
                payload.display_unit = getKey(VOCKQJK11LMDisplayUnit, value);
            }
            break;
        case '293':
            payload.click_mode = getFromLookup(value, {1: 'fast', 2: 'multi'});
            break;
        case '294':
            if (['JT-BZ-01AQ/A', 'JY-GZ-01AQ'].includes(model.model)) {
                payload.buzzer_manual_mute = value === 1;
            }
            break;
        case '295':
            if (['JT-BZ-01AQ/A', 'JY-GZ-01AQ'].includes(model.model)) {
                payload.test = value === 1;
            }
            break;
        case '313':
            if (['JT-BZ-01AQ/A'].includes(model.model)) {
                payload.state = getFromLookup(value, {0: 'work', 1: 'preparation'});
            }
            break;
        case '314':
            if (['JT-BZ-01AQ/A'].includes(model.model)) {
                payload.gas = value === 1;
            } else if (['JY-GZ-01AQ'].includes(model.model)) {
                payload.smoke = value === 1;
            }
            break;
        case '315':
            if (['JT-BZ-01AQ/A'].includes(model.model)) {
                payload.gas_density = value;
            } else if (['JY-GZ-01AQ'].includes(model.model)) {
                payload.smoke_density = value;
                payload.smoke_density_dbm = getFromLookup(value, {0: 0, 1: 0.085, 2: 0.088, 3: 0.093, 4: 0.095, 5: 0.100, 6: 0.105, 7: 0.110,
                    8: 0.115, 9: 0.120, 10: 0.125});
            }
            break;
        case '316':
            if (['JY-GZ-01AQ'].includes(model.model)) {
                payload.heartbeat_indicator = value === 1;
            }
            break;
        case '317':
            if (['JT-BZ-01AQ/A', 'JY-GZ-01AQ'].includes(model.model)) {
                payload.buzzer_manual_alarm = value === 1;
            }
            break;
        case '320':
            if (['MCCGQ13LM'].includes(model.model)) {
                payload.battery_cover = getFromLookup(value, {0: 'CLOSE', 1: 'OPEN'});
            }
            break;
        case '322':
            if (['RTCZCGQ11LM'].includes(model.model)) {
                payload.presence = getFromLookup(value, {0: false, 1: true, 255: null});
            }
            break;
        case '323':
            if (['RTCZCGQ11LM'].includes(model.model)) {
                payload.presence_event = getFromLookup(value, {0: 'enter', 1: 'leave', 2: 'left_enter', 3: 'right_leave', 4: 'right_enter',
                    5: 'left_leave', 6: 'approach', 7: 'away'});
            }
            break;
        case '324':
            if (['RTCZCGQ11LM'].includes(model.model)) {
                payload.monitoring_mode = getFromLookup(value, {0: 'undirected', 1: 'left_right'});
            }
            break;
        case '326':
            if (['RTCZCGQ11LM'].includes(model.model)) {
                payload.approach_distance = getFromLookup(value, {0: 'far', 1: 'medium', 2: 'near'});
            }
            break;
        case '328':
            if (['CTP-R01'].includes(model.model)) {
                // detected hard switch of operation_mode (attribute 0x148[328])
                payload.operation_mode = getFromLookup(msg.data[328], {0: 'action_mode', 1: 'scene_mode'});
            }
            break;
        case '329':
            if (['CTP-R01'].includes(model.model)) {
                // side_up attribute report (attribute 0x149[329])
                payload.action = 'side_up';
                payload.side = msg.data[329] + 1;
            }
            break;
        case '331':
            if (['JT-BZ-01AQ/A', 'JY-GZ-01AQ'].includes(model.model)) {
                payload.linkage_alarm = value === 1;
            }
            break;
        case '332':
            if (['JT-BZ-01AQ/A', 'JY-GZ-01AQ'].includes(model.model)) {
                payload.linkage_alarm_state = value === 1;
            }
            break;
        case '338':
            if (['RTCGQ14LM'].includes(model.model)) {
                payload.trigger_indicator = value === 1;
            }
            break;
        case '512':
            if (['ZNCZ15LM', 'QBCZ14LM', 'QBCZ15LM', 'SP-EUC01'].includes(model.model)) {
                payload.button_lock = value === 1 ? 'OFF' : 'ON';
            } else {
                const mode = getFromLookup(value, {0x01: 'control_relay', 0x00: 'decoupled'});
                payload[postfixWithEndpointName('operation_mode', msg, model, meta)] = mode;
            }
            break;
        case '513':
            payload.power_outage_memory = value === 1;
            break;
        case '514':
            payload.auto_off = value === 1;
            break;
        case '515':
            payload.led_disabled_night = value === 1;
            break;
        case '519':
            payload.consumer_connected = value === 1;
            break;
        case '523':
            assertNumber(value);
            payload.overload_protection = precisionRound(value, 2);
            break;
        case '550':
            payload.button_switch_mode = value === 1 ? 'relay_and_usb' : 'relay';
            break;
        case '1025':
            if (['ZNCLBL01LM'].includes(model.model)) {
                payload.hand_open = !value;
            } else {
                // next values update only when curtain finished initial setup and knows current position
                // @ts-expect-error
                payload.options = {...payload.options, reverse_direction: value[2] == '\u0001', hand_open: value[5] == '\u0000'};
            }
            break;
        case '1028':
            payload = {...payload,
                motor_state: getFromLookup(value, (options.invert_cover ? {0: 'stopped', 1: 'closing', 2: 'opening'} :
                    {0: 'stopped', 1: 'opening', 2: 'closing'})),
                running: !!value,
            };
            break;
        case '1033':
            if (['ZNJLBL01LM'].includes(model.model)) {
                payload.charging_status = value === 1;
            }
            break;
        case '1034':
            if (['ZNJLBL01LM'].includes(model.model)) {
                payload.battery = value;
            }
            break;
        case '1035':
            if (['ZNCLBL01LM'].includes(model.model)) {
                payload.voltage = value;
            }
            break;
        case '1055':
            if (['ZNCLBL01LM'].includes(model.model)) {
                assertNumber(value);
                payload.target_position = options.invert_cover ? 100 - value : value;
            }
            break;
        case '1056':
            if (['ZNCLBL01LM'].includes(model.model)) {
                // This is the "target_state" attribute, which takes the following values: 0: 'OPEN', 1: 'CLOSE', 2: 'STOP'.
                // It is not used because the values 0 and 1 are not always reported.
                // https://github.com/Koenkk/zigbee-herdsman-converters/pull/4307
            }
            break;
        case '1057':
            if (['ZNCLBL01LM'].includes(model.model)) {
                payload.motor_state = getFromLookup(value, (options.invert_cover ? {0: 'opening', 1: 'closing', 2: 'stopped'} :
                    {0: 'closing', 1: 'opening', 2: 'stopped'}));
                assertNumber(value);
                payload.running = value < 2 ? true : false;
            }
            break;
        case '1061':
            if (['ZNCLBL01LM'].includes(model.model)) {
                payload.action = getFromLookup(value, (options.invert_cover ? {1: 'manual_close', 2: 'manual_open'} :
                    {1: 'manual_open', 2: 'manual_close'}));
            }
            break;
        case '1063':
            if (['ZNCLBL01LM'].includes(model.model)) {
                getFromLookup(value, {0: 'UNLOCK', 1: 'LOCK'});
            }
            break;
        case '1064':
            if (['ZNCLBL01LM'].includes(model.model)) {
                payload.hooks_state = getFromLookup(value, {0: 'unlocked', 1: 'locked', 2: 'locking', 3: 'unlocking'});
                payload.hooks_lock = getFromLookup(value, {0: 'UNLOCK', 1: 'LOCK', 2: 'UNLOCK', 3: 'LOCK'});
            }
            break;
        case '1065':
            if (['ZNCLBL01LM'].includes(model.model)) {
                assertNumber(value);
                payload.illuminance_lux = value * 50;
            }
            break;
        case '1289':
            payload.dimmer_mode = getFromLookup(value, {3: 'rgbw', 1: 'dual_ct'});
            break;
        case '1299':
            if (['ZNXDD01LM'].includes(model.model)) {
                // maximum color temp (6500)
            }
            break;
        case '1300':
            if (['ZNXDD01LM'].includes(model.model)) {
                // minimum color temp (2700)
            }
            break;
        case '65281':
            {
                // @ts-expect-error
                const payload65281 = await numericAttributes2Payload(msg, meta, model, options, value);
                payload = {...payload, ...payload65281};
            }
            break;
        case '65282':
            // This is a a complete structure with attributes, like element 0 for state, element 1 for voltage...
            // At this moment we only extract what we are sure, for example, position 0 seems to be always 1 for a
            // occupancy sensor, so we ignore it at this moment
            if (['MCCGQ01LM'].includes(model.model)) {
                // @ts-expect-error
                payload.contact = value[0].elmVal === 0;
            }
            // @ts-expect-error
            payload.voltage = value[1].elmVal;
            if (model.meta && model.meta.battery && model.meta.battery.voltageToPercentage) {
                assertNumber(payload.voltage);
                payload.battery = batteryVoltageToPercentage(payload.voltage, model.meta.battery.voltageToPercentage);
            }
            // @ts-expect-error
            payload.power_outage_count = value[4].elmVal - 1;
            break;
        case 'mode':
            assertNumber(value);
            payload.operation_mode = ['command', 'event'][value];
            break;
        case 'modelId':
            // We ignore it, but we add it here to not shown an unknown key in the log
            break;
        case 'illuminance':
            // It contains the illuminance and occupancy, but in z2m we use a custom timer to do it, so we ignore it
            break;
        default:
            if (meta.logger) meta.logger.debug(`${model.model}: unknown key ${key} with value ${value}`);
        }
    }

    if (meta.logger) meta.logger.debug(`${model.model}: Processed data into payload ${JSON.stringify(payload)}`);

    return payload;
};

export const VOCKQJK11LMDisplayUnit = {
    'mgm3_celsius': 0x00, // mg/m³, °C (default)
    'ppb_celsius': 0x01, // ppb, °C
    'mgm3_fahrenheit': 0x10, // mg/m³, °F
    'ppb_fahrenheit': 0x11, // ppb, °F
};

export const numericAttributes2Options = (definition: Definition) => {
    const supported = ['temperature', 'device_temperature', 'illuminance', 'illuminance_lux',
        'pressure', 'power', 'current', 'voltage', 'energy', 'power'];
    const precisionSupported = ['temperature', 'humidity', 'pressure', 'power', 'current', 'voltage', 'energy', 'power'];
    const result = [];
    // @ts-expect-error
    for (const expose of definition.exposes) {
        // only eletrical measurement voltage is supported, not battery
        const isBatteryVoltage = expose.name === 'voltage' && definition.meta && definition.meta.battery;
        if (supported.includes(expose.name) && !isBatteryVoltage) {
            const type = calibrateAndPrecisionRoundOptionsIsPercentual(expose.name) ? 'percentual' : 'absolute';
            result.push(exposes.options.calibration(expose.name, type));
            if (precisionSupported.includes(expose.name)) {
                result.push(exposes.options.precision(expose.name));
            }
        }
    }

    return result;
};

// For RTCZCGQ11LM
/**
 * @typedef {{
*  x: number,
*  y: number,
* }} AqaraFP1RegionZone
*/
const fp1Constants = {
    region_event_key: 0x0151,
    region_event_types: {
        Enter: 1,
        Leave: 2,
        Occupied: 4,
        Unoccupied: 8,
    },
    region_config_write_attribute: 0x0150,
    region_config_write_attribute_type: 0x41,
    region_config_cmds: {
        /**
         * Creates new region (or force replaces existing one)
         * with new zones definition.
         */
        create: 1,
        /**
         * Modifies existing region.
         * Note: unused, as it seems to break existing regions
         * (region stops reporting new detection events).
         * Use "create" instead, as it replaces existing region with new one.
         */
        modify: 2,
        /**
         * Deletes existing region.
         */
        delete: 3,
    },
    region_config_regionId_min: 1,
    region_config_regionId_max: 10,
    region_config_zoneY_min: 1,
    region_config_zoneY_max: 7,
    region_config_zoneX_min: 1,
    region_config_zoneX_max: 4,
    region_config_cmd_suffix_upsert: 0xff,
    region_config_cmd_suffix_delete: 0x00,
};
const fp1Mappers = {
    aqara_fp1: {
        region_event_type_names: {
            [fp1Constants.region_event_types.Enter]: 'enter',
            [fp1Constants.region_event_types.Leave]: 'leave',
            [fp1Constants.region_event_types.Occupied]: 'occupied',
            [fp1Constants.region_event_types.Unoccupied]: 'unoccupied',
        },
    },
};
export const fp1 = {
    constants: fp1Constants,
    mappers: fp1Mappers,
    /**
     * @param {undefined | Set<number>} xCells
     * @return {number}
     */
    encodeXCellsDefinition: (xCells: number[]) => {
        // @ts-expect-error
        if (!xCells || !xCells.size) {
            return 0;
        }
        return [...xCells.values()].reduce((accumulator, marker) => accumulator + fp1.encodeXCellIdx(marker), 0);
    },
    /**
     * @param {number} cellXIdx
     * @return {number}
     */
    encodeXCellIdx: (cellXIdx: number) => {
        return 2 ** (cellXIdx - 1);
    },
    // Note: let TypeScript infer the return type to enable union discrimination
    // eslint-disable-next-line valid-jsdoc
    /**
     * @param {unknown} input
     */
    parseAqaraFp1RegionDeleteInput: (input: KeyValueAny) => {
        if (!input || typeof input !== 'object') {
            return fp1.failure({reason: 'NOT_OBJECT'});
        }

        if (!('region_id' in input) || !fp1.isAqaraFp1RegionId(input.region_id)) {
            return fp1.failure({reason: 'INVALID_REGION_ID'});
        }

        return {
            /** @type true */
            isSuccess: true,
            payload: {
                command: {
                    region_id: input.region_id,
                },
            },
        };
    },
    // Note: let TypeScript infer the return type to enable union discrimination
    // eslint-disable-next-line valid-jsdoc
    /**
     * @param {unknown} input
     */
    parseAqaraFp1RegionUpsertInput: (input: KeyValueAny) => {
        if (!input || typeof input !== 'object') {
            return fp1.failure({reason: 'NOT_OBJECT'});
        }

        if (!('region_id' in input) || !fp1.isAqaraFp1RegionId(input.region_id)) {
            return fp1.failure({reason: 'INVALID_REGION_ID'});
        }

        if (!('zones' in input) || !Array.isArray(input.zones) || !input.zones.length) {
            return fp1.failure({reason: 'ZONES_LIST_EMPTY'});
        }

        if (!input.zones.every(fp1.isAqaraFp1RegionZoneDefinition)) {
            return fp1.failure({reason: 'INVALID_ZONES'});
        }

        return {
            /** @type true */
            isSuccess: true,
            payload: {
                command: {
                    region_id: input.region_id,
                    zones: input.zones,
                },
            },
        };
    },
    // Note: this is valid typescript JSDoc
    // eslint-disable-next-line valid-jsdoc
    /**
     * @param {unknown} value
     * @returns {value is number}
     */
    isAqaraFp1RegionId: (value: number) => {
        return (
            typeof value === 'number' &&
            value >= fp1.constants.region_config_regionId_min &&
            value <= fp1.constants.region_config_regionId_max
        );
    },
    // Note: this is valid typescript JSDoc
    // eslint-disable-next-line valid-jsdoc
    /**
     * @param {unknown} value
     * @returns {value is AqaraFP1RegionZone}
     */
    isAqaraFp1RegionZoneDefinition: (value: KeyValueAny) => {
        return (
            value &&
            typeof value === 'object' &&
            'x' in value &&
            'y' in value &&
            typeof value.x === 'number' &&
            typeof value.y === 'number' &&
            value.x >= fp1.constants.region_config_zoneX_min &&
            value.x <= fp1.constants.region_config_zoneX_max &&
            value.y >= fp1.constants.region_config_zoneY_min &&
            value.y <= fp1.constants.region_config_zoneY_max
        );
    },
    /**
     * @template {Record<string, unknown>} ErrorType
     * @param {ErrorType} error
     * @return { { isSuccess: false, error: ErrorType } }
     */
    failure: (error: {reason: string}) => {
        return {
            isSuccess: false,
            error,
        };
    },
};

/**
 * @param {Buffer} buffer
 * @param {number} offset
 * @return {number}
 */
function readTemperature(buffer: Buffer, offset: number) {
    return buffer.readUint16BE(offset) / 100;
}

/**
 * @param {Buffer} buffer
 * @param {number} offset
 * @param {number} temperature
 * @return {void}
 */
function writeTemperature(buffer: Buffer, offset: number, temperature: number) {
    buffer.writeUint16BE(temperature * 100, offset);
}

const dayNames: Day[] = ['mon', 'tue', 'wed', 'thu', 'fri', 'sat', 'sun'];

function readDaySelection(buffer: Buffer, offset: number): Day[] {
    const selectedDays: Day[] = [];

    dayNames.forEach((day, index) => {
        if ((buffer[offset] >> index + 1) % 2 !== 0) {
            selectedDays.push(day);
        }
    });

    return selectedDays;
}

function validateDaySelection(selectedDays: Day[]) {
    selectedDays.filter((selectedDay) => !dayNames.includes(selectedDay)).forEach((invalidValue) => {
        throw new Error(`The value "${invalidValue}" is not a valid day (available values: ${dayNames.join(', ')})`);
    });
}

function writeDaySelection(buffer: Buffer, offset: number, selectedDays: Day[]) {
    validateDaySelection(selectedDays);

    const bitMap = dayNames.reduce((repeat, dayName, index) => {
        const isDaySelected = selectedDays.includes(dayName);
        // @ts-expect-error
        return repeat | isDaySelected << index + 1;
    }, 0);

    buffer.writeUInt8(bitMap, offset);
}

const timeNextDayFlag = 1 << 15;

/**
 * @param {Buffer} buffer
 * @param {number} offset
 * @return {number}
 */
function readTime(buffer: Buffer, offset: number) {
    const minutesWithDayFlag = buffer.readUint16BE(offset);
    return minutesWithDayFlag & ~timeNextDayFlag;
}

/**
 * @param {number} time
 * @return {void}
 */
function validateTime(time: number) {
    const isPositiveInteger = (value: number) => typeof value === 'number' && Number.isInteger(value) && value >= 0;

    if (!isPositiveInteger(time)) {
        throw new Error(`Time must be a positive integer number`);
    }

    if (time >= 24 * 60) {
        throw new Error(`Time must be between 00:00 and 23:59`);
    }
}

/**
 * @param {Buffer} buffer
 * @param {number} offset
 * @param {number} time
 * @param {boolean} isNextDay
 * @return {void}
 */
function writeTime(buffer: Buffer, offset: number, time: number, isNextDay: boolean) {
    validateTime(time);

    let minutesWithDayFlag = time;

    if (isNextDay) {
        minutesWithDayFlag = minutesWithDayFlag | timeNextDayFlag;
    }

    buffer.writeUint16BE(minutesWithDayFlag, offset);
}

/**
 * Formats a number of minutes into a user-readable 24-hour time notation in the form hh:mm.
 * @param {number} timeMinutes
 * @return {string}
 */
function formatTime(timeMinutes: number) {
    const hours = Math.floor(timeMinutes / 60);
    const minutes = timeMinutes % 60;
    return `${hours}:${String(minutes).padStart(2, '0')}`;
}

/**
 * Parses a 24-hour time notation string in the form hh:mm into a number of minutes.
 * @param {string} timeString
 * @return {number}
 */
function parseTime(timeString: string) {
    const parts = timeString.split(':');

    if (parts.length !== 2) {
        throw new Error(`Cannot parse time string ${timeString}`);
    }

    const hours = parseInt(parts[0]);
    const minutes = parseInt(parts[1]);

    return hours * 60 + minutes;
}

const stringifiedScheduleFragmentSeparator = '|';
const stringifiedScheduleValueSeparator = ',';

export const trv = {
    decodeFirmwareVersionString(value: number) {
        // Add prefix to follow Aqara's versioning schema: https://www.aqara.com/en/version/radiator-thermostat-e1
        const firmwareVersionPrefix = '0.0.0_';

        // Reinterpret from LE integer to byte sequence(e.g., `[25,8,0,0]` corresponds to 0.0.0_0825)
        const buffer = Buffer.alloc(4);
        buffer.writeUInt32LE(value);
        const firmwareVersionNumber = buffer.reverse().subarray(1).join('');

        return firmwareVersionPrefix + firmwareVersionNumber;
    },

    decodePreset(value: number) {
        // Setup mode is the initial device state after powering it ("F11" on display) and not a real preset that can be deliberately
        // set by users, therefore it is exposed as a separate flag.
        return {
            setup: value === 3,
            preset: {2: 'away', 1: 'auto', 0: 'manual'}[value],
        };
    },

    decodeHeartbeat(meta: Fz.Meta, model: Definition, messageBuffer: Buffer) {
        const data = buffer2DataObject(meta, model, messageBuffer);
        const payload: KeyValue = {};

        Object.entries(data).forEach(([key, value]) => {
            switch (parseInt(key)) {
            case 3:
                payload.device_temperature = value;
                break;
            case 5:
                assertNumber(value);
                payload.power_outage_count = value - 1;
                break;
            case 10:
                // unidentified number, e.g. 32274, 3847
                break;
            case 13:
                assertNumber(value);
                payload.firmware_version = trv.decodeFirmwareVersionString(value);
                break;
            case 17:
                // unidentified flag/enum, e.g. 1
                break;
            case 101:
                assertNumber(value);
                Object.assign(payload, trv.decodePreset(value));
                break;
            case 102:
                assertNumber(value);
                payload.local_temperature = value / 100;
                break;
            case 103:
                // This takes the following values:
                //  - `occupied_heating_setpoint` if `system_mode` is `heat` and `preset` is `manual`
                //  - `away_preset_temperature` if `system_mode` is `heat` and `preset` is `away`
                //  - `5` if `system_mode` is `off`
                // It thus behaves similar to `occupied_heating_setpoint` except in `off` mode. Due to this difference,
                // this value is written to another property to avoid an inconsistency of the `occupied_heating_setpoint`.
                // TODO How to handle this value? Find better name?
                assertNumber(value);
                payload.internal_heating_setpoint = value / 100;
                break;
            case 104:
                payload.valve_alarm = value === 1;
                break;
            case 105:
                payload.battery = value;
                break;
            case 106:
                // unidentified flag/enum, e.g. 0
                break;
            }
        });

        return payload;
    },

    /**
     * Decode a Zigbee schedule configuration message into a schedule configuration object.
     * @param {Buffer} buffer
     * @return {TrvScheduleConfig}
     */
    decodeSchedule(buffer: Buffer): TrvScheduleConfig {
        return {
            days: readDaySelection(buffer, 1),
            events: [
                {time: readTime(buffer, 2), temperature: readTemperature(buffer, 6)},
                {time: readTime(buffer, 8), temperature: readTemperature(buffer, 12)},
                {time: readTime(buffer, 14), temperature: readTemperature(buffer, 18)},
                {time: readTime(buffer, 20), temperature: readTemperature(buffer, 24)},
            ],
        };
    },

    /**
     * @param {TrvScheduleConfig} schedule
     * @return {void}
     */
    validateSchedule(schedule: TrvScheduleConfig) {
        const eventCount = 4;

        if (typeof schedule !== 'object') {
            throw new Error('The provided value must be a schedule object');
        }

        if (schedule.days == null || !Array.isArray(schedule.days) || schedule.days.length === 0) {
            throw new Error(`The schedule object must contain an array of days with at least one entry`);
        }

        validateDaySelection(schedule.days);

        if (schedule.events == null || !Array.isArray(schedule.events) || schedule.events.length !== eventCount) {
            throw new Error(`The schedule object must contain an array of ${eventCount} time/temperature events`);
        }

        schedule.events.forEach((event) => {
            if (typeof event !== 'object') {
                throw new Error('The provided time/temperature event must be an object');
            }

            validateTime(event.time);

            if (typeof event.temperature !== 'number') {
                throw new Error(`The provided time/temperature entry must contain a numeric temperature`);
            }

            if (event.temperature < 5 || event.temperature > 30) {
                throw new Error(`The temperature must be between 5 and 30 °C`);
            }
        });

        // Calculate time durations between events
        const durations = schedule.events
            .map((entry, index, entries) => {
                if (index === 0) {
                    return 0;
                }

                const time = entry.time;
                const fullDay = 24 * 60;
                const previousTime = entries[index - 1].time;
                const isNextDay = time < previousTime;

                if (isNextDay) {
                    return (fullDay - previousTime) + time;
                } else {
                    return time - previousTime;
                }
            })
            // Remove first entry which is not a duration
            .slice(1);

        const minDuration = 60;
        const hasInvalidDurations = durations.some((duration) => duration < minDuration);

        if (hasInvalidDurations) {
            throw new Error(`The individual times must be at least 1 hour apart`);
        }

        const maxTotalDuration = 24 * 60;
        const totalDuration = durations.reduce((total, duration) => total + duration, 0);

        if (totalDuration > maxTotalDuration) {
            // this implicitly also makes sure that there is at most one "next day" switch
            throw new Error(`The start and end times must be at most 24 hours apart`);
        }
    },

    /**
     * Encodes a schedule object into Zigbee message format.
     * @param {TrvScheduleConfig} schedule
     * @return {Buffer}
     */
    encodeSchedule(schedule: KeyValueAny) {
        const buffer = Buffer.alloc(26);
        buffer.writeUInt8(0x04);

        writeDaySelection(buffer, 1, schedule.days);

        schedule.events.forEach((event: KeyValueAny, index: number, events: KeyValueAny) => {
            const offset = 2 + index * 6;
            const isNextDay = index > 0 && event.time < events[index - 1].time;

            writeTime(buffer, offset, event.time, isNextDay);
            writeTemperature(buffer, offset + 4, event.temperature);
        });

        return buffer;
    },

    stringifySchedule(schedule: TrvScheduleConfig) {
        const stringifiedScheduleFragments = [schedule.days.join(stringifiedScheduleValueSeparator)];

        for (const event of schedule.events) {
            const formattedTemperature = Number.isInteger(event.temperature) ?
                event.temperature.toFixed(1) : // add ".0" for usability to signal that floats can be used
                String(event.temperature);

            const entryFragments = [formatTime(event.time), formattedTemperature];

            stringifiedScheduleFragments.push(entryFragments.join(stringifiedScheduleValueSeparator));
        }

        return stringifiedScheduleFragments.join(stringifiedScheduleFragmentSeparator);
    },

    // Parses a schedule configuration string into a configuration object.
    parseSchedule(stringifiedSchedule: string): TrvScheduleConfig {
        const schedule: TrvScheduleConfig = {days: [], events: []};

        if (!stringifiedSchedule) {
            return schedule;
        }

        const stringifiedScheduleFragments = stringifiedSchedule.split(stringifiedScheduleFragmentSeparator);

        stringifiedScheduleFragments.forEach((fragment, index) => {
            if (index === 0) {
                // @ts-expect-error
                schedule.days.push(...fragment.split(stringifiedScheduleValueSeparator));
            } else {
                const entryFragments = fragment.split(stringifiedScheduleValueSeparator);
                const entry = {time: parseTime(entryFragments[0]), temperature: parseFloat(entryFragments[1])};
                schedule.events.push(entry);
            }
        });

        return schedule;
    },
};

export const manufacturerCode = 0x115f;

<<<<<<< HEAD
export const xiaomiExtend = {
    switchType: (args?: KeyValueAny) => extend.enumLookup({
=======
export const xiaomiModernExtend = {
    switchType: modernExtend.enumLookup({
>>>>>>> 1f6066db
        name: 'switch_type',
        lookup: {'toggle': 1, 'momentary': 2, 'none': 3},
        cluster: 'aqaraOpple',
        attribute: {id: 0x000a, type: 0x20},
        description: 'External switch type',
        zigbeeCommandOptions: {manufacturerCode},
        ...args,
    }),
    powerOnBehavior: (args?: KeyValueAny) => extend.enumLookup({
        name: 'power_on_behavior',
        lookup: {'on': 0, 'previous': 1, 'off': 2},
        cluster: 'aqaraOpple',
        attribute: {id: 0x0517, type: 0x20},
        description: 'Controls the behavior when the device is powered on after power loss',
        zigbeeCommandOptions: {manufacturerCode},
        ...args,
    }),
    operationMode: (args?: KeyValueAny) => extend.enumLookup({
        name: 'operation_mode',
        lookup: {'decoupled': 0, 'control_relay': 1},
        cluster: 'aqaraOpple',
        attribute: {id: 0x0200, type: 0x20},
        description: 'Decoupled mode for relay',
        zigbeeCommandOptions: {manufacturerCode},
        ...args,
    }),
    action: (args?: KeyValueAny) => extend.enumLookup({
        name: 'action',
        lookup: {'single': 1},
        cluster: 'genMultistateInput',
        attribute: 'presentValue',
        description: 'Input',
        readOnly: true,
        ...args,
    }),
};

export {xiaomiModernExtend as modernExtend};

export const fromZigbee = {
    xiaomi_basic: {
        cluster: 'genBasic',
        type: ['attributeReport', 'readResponse'],
        options: numericAttributes2Options,
        convert: async (model, msg, publish, options, meta) => {
            return await numericAttributes2Payload(msg, meta, model, options, msg.data);
        },
    } satisfies Fz.Converter,
    xiaomi_basic_raw: {
        cluster: 'genBasic',
        type: ['raw'],
        options: numericAttributes2Options,
        convert: async (model, msg, publish, options, meta) => {
            let payload = {};
            if (Buffer.isBuffer(msg.data)) {
                const dataObject = buffer2DataObject(meta, model, msg.data);
                payload = await numericAttributes2Payload(msg, meta, model, options, dataObject);
            }
            return payload;
        },
    } satisfies Fz.Converter,
    aqara_opple: {
        cluster: 'aqaraOpple',
        type: ['attributeReport', 'readResponse'],
        options: numericAttributes2Options,
        convert: async (model, msg, publish, options, meta) => {
            return await numericAttributes2Payload(msg, meta, model, options, msg.data);
        },
    } satisfies Fz.Converter,
};

exports.buffer2DataObject = buffer2DataObject;
exports.numericAttributes2Payload = numericAttributes2Payload;
exports.numericAttributes2Options = numericAttributes2Options;
exports.VOCKQJK11LMDisplayUnit = VOCKQJK11LMDisplayUnit;
exports.fp1 = fp1;
exports.trv = trv;
exports.manufacturerCode = manufacturerCode;<|MERGE_RESOLUTION|>--- conflicted
+++ resolved
@@ -1347,13 +1347,8 @@
 
 export const manufacturerCode = 0x115f;
 
-<<<<<<< HEAD
-export const xiaomiExtend = {
-    switchType: (args?: KeyValueAny) => extend.enumLookup({
-=======
 export const xiaomiModernExtend = {
-    switchType: modernExtend.enumLookup({
->>>>>>> 1f6066db
+    switchType: (args?: ActionEnumLookupArgs) => extend.enumLookup({
         name: 'switch_type',
         lookup: {'toggle': 1, 'momentary': 2, 'none': 3},
         cluster: 'aqaraOpple',
@@ -1362,7 +1357,7 @@
         zigbeeCommandOptions: {manufacturerCode},
         ...args,
     }),
-    powerOnBehavior: (args?: KeyValueAny) => extend.enumLookup({
+    powerOnBehavior: (args?: ActionEnumLookupArgs) => extend.enumLookup({
         name: 'power_on_behavior',
         lookup: {'on': 0, 'previous': 1, 'off': 2},
         cluster: 'aqaraOpple',
@@ -1371,7 +1366,7 @@
         zigbeeCommandOptions: {manufacturerCode},
         ...args,
     }),
-    operationMode: (args?: KeyValueAny) => extend.enumLookup({
+    operationMode: (args?: ActionEnumLookupArgs) => extend.enumLookup({
         name: 'operation_mode',
         lookup: {'decoupled': 0, 'control_relay': 1},
         cluster: 'aqaraOpple',
@@ -1380,7 +1375,7 @@
         zigbeeCommandOptions: {manufacturerCode},
         ...args,
     }),
-    action: (args?: KeyValueAny) => extend.enumLookup({
+    action: (args?: ActionEnumLookupArgs) => extend.enumLookup({
         name: 'action',
         lookup: {'single': 1},
         cluster: 'genMultistateInput',
