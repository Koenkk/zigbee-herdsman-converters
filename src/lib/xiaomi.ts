--- conflicted
+++ resolved
@@ -1348,18 +1348,13 @@
 export const manufacturerCode = 0x115f;
 
 export const xiaomiModernExtend = {
-<<<<<<< HEAD
-    switchType: (args?: modernExtend.EnumLookupArgs) => modernExtend.enumLookup({
-=======
     switchType: modernExtend.enumLookup({
->>>>>>> de817392
         name: 'switch_type',
         lookup: {'toggle': 1, 'momentary': 2, 'none': 3},
         cluster: 'aqaraOpple',
         attribute: {id: 0x000a, type: 0x20},
         description: 'External switch type',
         zigbeeCommandOptions: {manufacturerCode},
-<<<<<<< HEAD
         ...args,
     }),
     powerOnBehavior: (args?: modernExtend.EnumLookupArgs) => modernExtend.enumLookup({
@@ -1385,8 +1380,6 @@
         cluster: 'genMultistateInput',
         attribute: 'presentValue',
         ...args,
-=======
->>>>>>> de817392
     }),
 };
 
