import crypto from 'crypto';
import {HttpsProxyAgent} from 'https-proxy-agent';
import {Zh, Ota, Logger, KeyValueAny, KeyValue, KeyValueNumberString} from '../types';
import assert from 'assert';
import crc32 from 'buffer-crc32';
import axios from 'axios';
import * as URI from 'uri-js';
import fs from 'fs';
import path from 'path';
import {Zcl} from 'zigbee-herdsman';
import https from 'https';
import tls from 'tls';
let dataDir: string = null;
const maxTimeout = 2147483647; // +- 24 days
const imageBlockResponseDelay = 250;
const endRequestCodeLookup: KeyValueNumberString = {
    0x00: 'success',
    0x95: 'aborted by device',
    0x7E: 'not authorized',
    0x96: 'invalid image',
    0x97: 'no data available',
    0x98: 'no image available',
    0x80: 'malformed command',
    0x81: 'unsupported cluster command',
    0x99: 'requires more image files',
};
export const upgradeFileIdentifier = Buffer.from([0x1E, 0xF1, 0xEE, 0x0B]);

interface Request {cancel: () => void, promise: Promise<{header: Zh.ZclHeader, payload: KeyValue}>}
interface Waiters {imageBlockOrPageRequest?: Request, nextImageRequest?: Request, upgradeEndRequest?: Request}
type IsNewImageAvailable = (current: Ota.ImageInfo, logger: Logger, device: Zh.Device, getImageMeta: Ota.GetImageMeta) =>
    Promise<{available: number, currentFileVersion: number, otaFileVersion: number}>
type DownloadImage = (meta: Ota.ImageMeta, logger: Logger) => Promise<{data: Buffer}>;
type GetNewImage = (current: Ota.Version, logger: Logger, device: Zh.Device, getImageMeta: Ota.GetImageMeta, downloadImage: DownloadImage)
    => Promise<Ota.Image>;

const validSilabsCrc = 0x2144DF1C;

const eblTagHeader = 0x0;
const eblTagEncHeader = 0xfb05;
const eblTagEnd = 0xfc04;
const eblPadding = 0xff;
const eblImageSignature = 0xe350;

const gblTagHeader = 0xeb17a603;
const gblTagEnd = 0xfc0404fc;


/**
 * Helper functions
 */


export const setDataDir = (dir: string) => {
    dataDir = dir;
};

export function isValidUrl(url: string) {
    let parsed;
    try {
        parsed = URI.parse(url);
    } catch (_) {
        return false;
    }
    return parsed.scheme === 'http' || parsed.scheme === 'https';
}

export function readLocalFile(fileName: string, logger: Logger) {
    // If the file name is not a full path, then treat it as a relative to the data directory
    if (!path.isAbsolute(fileName) && dataDir) {
        fileName = path.join(dataDir, fileName);
    }

    logger.debug(`OTA: getting local firmware file ${fileName}`);
    return fs.readFileSync(fileName);
}

export async function getFirmwareFile(image: KeyValueAny, logger: Logger) {
    const urlOrName = image.url;

    // First try to download firmware file with the URL provided
    if (isValidUrl(urlOrName)) {
        logger.debug(`OTA: downloading firmware image from ${urlOrName}`);
        return await getAxios().get(urlOrName, {responseType: 'arraybuffer'});
    }

    logger.debug(`OTA: Try to read firmware image from local file ${urlOrName}`);
    return {data: readLocalFile(urlOrName, logger)};
}

<<<<<<< HEAD
export async function processCustomCaBundle(uri: string) {
    let rawCaBundle = '';
    if (isValidUrl(uri)) {
        rawCaBundle = (await axios.get(uri)).data;
    } else {
        if (!path.isAbsolute(uri) && dataDir) {
            uri = path.join(dataDir, uri);
        }
        rawCaBundle = fs.readFileSync(uri, {encoding: 'utf-8'});
    }

    // Parse the raw CA bundle into clean, separate CA certs
    const lines = rawCaBundle.split('\n');
    const caBundle = [];
    let inCert = false;
    let currentCert = '';
    for (const line of lines) {
        if (line === '-----BEGIN CERTIFICATE-----') {
            inCert = true;
        }
        if (inCert) {
            currentCert = currentCert + line + '\n';
        }
        if (line === '-----END CERTIFICATE-----') {
            inCert = false;
            caBundle.push(currentCert);
            currentCert = '';
        }
    }

    return caBundle;
}

=======
>>>>>>> 02cbd39c
export async function getOverrideIndexFile(urlOrName: string) {
    if (isValidUrl(urlOrName)) {
        const {data: index} = await getAxios().get(urlOrName);

        if (!index) {
            throw new Error(`OTA: Error getting override index file from ${urlOrName}`);
        }

        return index;
    }

    return JSON.parse(fs.readFileSync(urlOrName, 'utf-8'));
}


/**
 * OTA functions
 */

function getOTAEndpoint(device: Zh.Device) {
    return device.endpoints.find((e) => e.supportsOutputCluster('genOta'));
}

function parseSubElement(buffer: Buffer, position: number): Ota.ImageElement {
    const tagID = buffer.readUInt16LE(position);
    const length = buffer.readUInt32LE(position + 2);
    const data = buffer.slice(position + 6, position + 6 + length);
    return {tagID, length, data};
}

export function parseImage(buffer: Buffer): Ota.Image {
    const header: Ota.ImageHeader = {
        otaUpgradeFileIdentifier: buffer.subarray(0, 4),
        otaHeaderVersion: buffer.readUInt16LE(4),
        otaHeaderLength: buffer.readUInt16LE(6),
        otaHeaderFieldControl: buffer.readUInt16LE(8),
        manufacturerCode: buffer.readUInt16LE(10),
        imageType: buffer.readUInt16LE(12),
        fileVersion: buffer.readUInt32LE(14),
        zigbeeStackVersion: buffer.readUInt16LE(18),
        otaHeaderString: buffer.toString('utf8', 20, 52),
        totalImageSize: buffer.readUInt32LE(52),
    };
    let headerPos = 56;
    if (header.otaHeaderFieldControl & 1) {
        header.securityCredentialVersion = buffer.readUInt8(headerPos);
        headerPos += 1;
    }
    if (header.otaHeaderFieldControl & 2) {
        header.upgradeFileDestination = buffer.subarray(headerPos, headerPos + 8);
        headerPos += 8;
    }
    if (header.otaHeaderFieldControl & 4) {
        header.minimumHardwareVersion = buffer.readUInt16LE(headerPos);
        headerPos += 2;
        header.maximumHardwareVersion = buffer.readUInt16LE(headerPos);
        headerPos += 2;
    }

    const raw = buffer.slice(0, header.totalImageSize);

    assert(Buffer.compare(header.otaUpgradeFileIdentifier, upgradeFileIdentifier) === 0, 'Not an OTA file');

    let position = header.otaHeaderLength;
    const elements = [];
    while (position < header.totalImageSize) {
        const element = parseSubElement(buffer, position);
        elements.push(element);
        position += element.data.length + 6;
    }

    assert(position === header.totalImageSize, 'Size mismatch');
    return {header, elements, raw};
}

function validateImageData(image: Ota.Image) {
    for (const element of image.elements) {
        const {data} = element;

        if (data.readUInt32BE(0) === gblTagHeader) {
            validateSilabsGbl(data);
        } else {
            const tag = data.readUInt16BE(0);

            if ((tag === eblTagHeader && data.readUInt16BE(6) === eblImageSignature) || tag === eblTagEncHeader ) {
                validateSilabsEbl(data);
            }
        }
    }
}

function validateSilabsEbl(data: Buffer) {
    const dataLength = data.length;

    let position = 0;

    while (position + 4 <= dataLength) {
        const tag = data.readUInt16BE(position);
        const len = data.readUInt16BE(position + 2);

        position += 4 + len;

        if (tag !== eblTagEnd) {
            continue;
        }

        for (let position2 = position; position2 < dataLength; position2++) {
            assert(data.readUInt8(position2) === eblPadding, `Image padding contains invalid bytes`);
        }

        const calculatedCrc32 = crc32.unsigned(data.slice(0, position));

        assert(calculatedCrc32 === validSilabsCrc, `Image CRC-32 is invalid`);

        return;
    }

    throw new Error(`OTA: Image is truncated, not long enough to contain a valid tag`);
}

function validateSilabsGbl(data: Buffer) {
    const dataLength = data.length;

    let position = 0;

    while (position + 8 <= dataLength) {
        const tag = data.readUInt32BE(position);
        const len = data.readUInt32LE(position + 4);

        position += 8 + len;

        if (tag !== gblTagEnd) {
            continue;
        }

        const calculatedCrc32 = crc32.unsigned(data.slice(0, position));

        assert(calculatedCrc32 === validSilabsCrc, `Image CRC-32 is invalid`);

        return;
    }

    throw new Error(`OTA: Image is truncated, not long enough to contain a valid tag`);
}

function cancelWaiters(waiters: Waiters) {
    for (const waiter of Object.values(waiters)) {
        if (waiter) {
            waiter.cancel();
        }
    }
}

function sendQueryNextImageResponse(endpoint: Zh.Endpoint, image: Ota.Image, requestTransactionSequenceNumber: number, logger: Logger) {
    const payload = {
        status: 0,
        manufacturerCode: image.header.manufacturerCode,
        imageType: image.header.imageType,
        fileVersion: image.header.fileVersion,
        imageSize: image.header.totalImageSize,
    };

    endpoint.commandResponse('genOta', 'queryNextImageResponse', payload, null, requestTransactionSequenceNumber).catch((e) => {
        logger.debug(`OTA: Failed to send queryNextImageResponse (${e.message})`);
    });
}

function imageNotify(endpoint: Zh.Endpoint) {
    return endpoint.commandResponse('genOta', 'imageNotify', {payloadType: 0, queryJitter: 100}, {sendWhen: 'immediate'});
}

async function requestOTA(endpoint: Zh.Endpoint): Promise<{payload: Ota.ImageInfo}> {
    // Some devices (e.g. Insta) take very long trying to discover the correct coordinator EP for OTA.
    const queryNextImageRequest = endpoint.waitForCommand('genOta', 'queryNextImageRequest', null, 60000);
    try {
        await imageNotify(endpoint);
        // @ts-expect-error
        return await queryNextImageRequest.promise;
    } catch (e) {
        queryNextImageRequest.cancel();
        throw new Error(`OTA: Device didn't respond to OTA request`);
    }
}

function getImageBlockResponsePayload(image: Ota.Image, imageBlockRequest: KeyValueAny, pageOffset: number, pageSize: number, logger: Logger) {
    let start = imageBlockRequest.payload.fileOffset + pageOffset;
    // When the data size is too big, OTA gets unstable, so default it to 50 bytes maximum.
    // - Insta devices, OTA only works for data sizes 40 and smaller (= manufacturerCode 4474).
    // - Legrand devices (newer firmware) require up to 64 bytes (= manufacturerCode 4129).
    let maximumDataSize = 50;
    if (imageBlockRequest.payload.manufacturerCode === 4474) maximumDataSize = 40;
    else if (imageBlockRequest.payload.manufacturerCode === 4129) maximumDataSize = Infinity;

    let dataSize = Math.min(maximumDataSize, imageBlockRequest.payload.maximumDataSize);

    // Hack for https://github.com/Koenkk/zigbee-OTA/issues/328 (Legrand OTA not working)
    if (imageBlockRequest.payload.manufacturerCode === 4129 &&
        imageBlockRequest.payload.fileOffset === 50 &&
        imageBlockRequest.payload.maximumDataSize === 12) {
        logger.info(`OTA: Detected Legrand firmware issue, attempting to reset the OTA stack`);
        // The following vector seems to buffer overflow the device to reset the OTA stack!
        start = 78;
        dataSize = 64;
    }

    if (pageSize) {
        dataSize = Math.min(dataSize, pageSize - pageOffset);
    }
    let end = start + dataSize;
    if (end > image.raw.length) {
        end = image.raw.length;
    }

    logger.debug(`OTA: Request offsets:` +
                ` fileOffset=${imageBlockRequest.payload.fileOffset}` +
                ` pageOffset=${pageOffset}` +
                ` dataSize=${imageBlockRequest.payload.maximumDataSize}`);
    logger.debug(`OTA: Payload offsets: start=${start} end=${end} dataSize=${dataSize}`);

    return {
        status: 0,
        manufacturerCode: imageBlockRequest.payload.manufacturerCode,
        imageType: imageBlockRequest.payload.imageType,
        fileVersion: imageBlockRequest.payload.fileVersion,
        fileOffset: start,
        dataSize: end - start,
        data: image.raw.slice(start, end),
    };
}

function callOnProgress(startTime: number, lastUpdate: number, imageBlockRequest: KeyValueAny,
    image: Ota.Image, logger: Logger, onProgress: Ota.OnProgress) {
    const now = Date.now();

    // Call on progress every +- 30 seconds
    if (lastUpdate === null || (now - lastUpdate) > 30000) {
        const totalDuration = (now - startTime) / 1000; // in seconds
        const bytesPerSecond = imageBlockRequest.payload.fileOffset / totalDuration;
        const remaining = (image.header.totalImageSize - imageBlockRequest.payload.fileOffset) / bytesPerSecond;
        let percentage = imageBlockRequest.payload.fileOffset / image.header.totalImageSize;
        percentage = Math.round(percentage * 10000) / 100;
        logger.debug(`OTA: Update at ${percentage}%, remaining ${remaining} seconds`);
        onProgress(percentage, remaining === Infinity ? null : remaining);
        return now;
    } else {
        return lastUpdate;
    }
}

export async function isUpdateAvailable(device: Zh.Device, logger: Logger, requestPayload: Ota.ImageInfo,
    isNewImageAvailable: IsNewImageAvailable = null, getImageMeta: Ota.GetImageMeta = null) {
    logger.debug(`OTA: Checking if update available for '${device.ieeeAddr}' (${device.modelID})`);

    if (requestPayload === null) {
        const endpoint = getOTAEndpoint(device);
        assert(endpoint != null, `Failed to find endpoint which support OTA cluster`);
        logger.debug(`OTA: Using endpoint '${endpoint.ID}'`);

        const request = await requestOTA(endpoint);
        logger.debug(`OTA: Got request '${JSON.stringify(request.payload)}'`);
        requestPayload = request.payload;
    }

    const availableResult = await isNewImageAvailable(requestPayload, logger, device, getImageMeta);
    logger.debug(`OTA: Update available for '${device.ieeeAddr}': ${availableResult.available < 0 ? 'YES' : 'NO'}`);
    if (availableResult.available > 0) {
        logger.warn(`OTA: Firmware on '${device.ieeeAddr}' is newer than latest firmware online.`);
    }
    return {...availableResult, available: availableResult.available < 0};
}

export async function isNewImageAvailable(current: Ota.ImageInfo, logger: Logger, device: Zh.Device, getImageMeta: Ota.GetImageMeta) {
    const currentS = JSON.stringify(current);
    logger.debug(`OTA: Is new image available for '${device.ieeeAddr}', current '${currentS}'`);
    const meta = await getImageMeta(current, logger, device);

    // Soft-fail because no images in repo/URL for specified device
    if (!meta) {
<<<<<<< HEAD
        const metaS = `device '${device.modelID}', hardwareVersion '${device.hardwareVersion}', manufacturerName ${device.manufacturerName}`;
        logger.warn(`OTA: Images currently unavailable for ${metaS}, ${currentS}'`);
=======
        logger.warn(`OTA: Images currently unavailable for device '${device.modelID}', hardwareVersion '${device.hardwareVersion}', ${currentS}'`);
>>>>>>> 02cbd39c

        return {
            available: 0,
            currentFileVersion: current.fileVersion,
            otaFileVersion: -1,
        };
    }

    logger.debug(`OTA: Is new image available for '${device.ieeeAddr}', latest meta '${JSON.stringify(meta)}'`);

    // Negative number means the new firmware is 'newer' than current one
    return {
        available: meta.force ? -1 : Math.sign(current.fileVersion - meta.fileVersion),
        currentFileVersion: current.fileVersion,
        otaFileVersion: meta.fileVersion,
    };
}

export async function updateToLatest(device: Zh.Device, logger: Logger, onProgress: Ota.OnProgress, getNewImage: GetNewImage,
    getImageMeta: Ota.GetImageMeta = null, downloadImage: DownloadImage = null): Promise<number> {
    logger.debug(`OTA: Updating to latest '${device.ieeeAddr}' (${device.modelID})`);

    const endpoint = getOTAEndpoint(device);
    assert(endpoint != null, `Failed to find endpoint which support OTA cluster`);
    logger.debug(`OTA: Using endpoint '${endpoint.ID}'`);

    const request = await requestOTA(endpoint);
    logger.debug(`OTA: Got request '${JSON.stringify(request.payload)}'`);

    const image = await getNewImage(request.payload, logger, device, getImageMeta, downloadImage);
    logger.debug(`OTA: Got new image for '${device.ieeeAddr}'`);

    const waiters: Waiters = {};
    let lastUpdate: number = null;
    let lastImageBlockResponse: number = null;
    const startTime = Date.now();

    return new Promise((resolve, reject) => {
        const answerNextImageBlockOrPageRequest = () => {
            let imageBlockOrPageRequestTimeoutMs: number = 150000;
            // increase the upgradeEndReq wait time to solve the problem of OTA timeout failure of Sonoff Devices
            // (https://github.com/Koenkk/zigbee-herdsman-converters/issues/6657)
            if ( request.payload.manufacturerCode == 4742 && request.payload.imageType == 8199 ) {
                imageBlockOrPageRequestTimeoutMs = 3600000;
            }

            // Bosch transmits the firmware updates in the background in their native implementation.
            // According to the app, this can take up to 2 days. Therefore, we assume to get at least
            // one package request per hour from the device here.
            if (request.payload.manufacturerCode == Zcl.ManufacturerCode.ROBERT_BOSCH_GMBH) {
                imageBlockOrPageRequestTimeoutMs = 60 * 60 * 1000;
            }

            const imageBlockRequest = endpoint.waitForCommand('genOta', 'imageBlockRequest', null, imageBlockOrPageRequestTimeoutMs);
            const imagePageRequest = endpoint.waitForCommand('genOta', 'imagePageRequest', null, imageBlockOrPageRequestTimeoutMs);
            waiters.imageBlockOrPageRequest = {
                promise: Promise.race([imageBlockRequest.promise, imagePageRequest.promise]),
                cancel: () => {
                    imageBlockRequest.cancel();
                    imagePageRequest.cancel();
                },
            };

            waiters.imageBlockOrPageRequest.promise.then(
                (imageBlockOrPageRequest) => {
                    let pageOffset = 0;
                    let pageSize = 0;

                    const sendImageBlockResponse = (imageBlockRequest: KeyValueAny, thenCallback: () => void, transactionSequenceNumber: number) => {
                        const payload = getImageBlockResponsePayload(image, imageBlockRequest, pageOffset, pageSize, logger);
                        const now = Date.now();
                        const timeSinceLastImageBlockResponse = now - lastImageBlockResponse;

                        // Reduce network congestion by only sending imageBlockResponse min every 250ms.
                        const cooldownTime = Math.max(imageBlockResponseDelay - timeSinceLastImageBlockResponse, 0);
                        setTimeout(() => {
                            endpoint.commandResponse(
                                'genOta', 'imageBlockResponse', payload, null, transactionSequenceNumber,
                            ).then(
                                () => {
                                    pageOffset += payload.dataSize;
                                    lastImageBlockResponse = Date.now();
                                    thenCallback();
                                },
                                (e) => {
                                    // Shit happens, device will probably do a new imageBlockRequest so don't care.
                                    lastImageBlockResponse = Date.now();
                                    thenCallback();
                                    logger.debug(`OTA: Image block response failed (${e.message})`);
                                },
                            );
                        }, cooldownTime);

                        lastUpdate = callOnProgress(startTime, lastUpdate, imageBlockRequest, image, logger,
                            onProgress);
                    };

                    if ('pageSize' in imageBlockOrPageRequest.payload) {
                        // imagePageRequest
                        pageSize = imageBlockOrPageRequest.payload.pageSize as number;
                        const handleImagePageRequestBlocks = (imagePageRequest: KeyValueAny) => {
                            if (pageOffset < pageSize) {
                                sendImageBlockResponse(imagePageRequest,
                                    () => handleImagePageRequestBlocks(imagePageRequest), imagePageRequest.header.transactionSequenceNumber);
                            } else {
                                answerNextImageBlockOrPageRequest();
                            }
                        };
                        handleImagePageRequestBlocks(imageBlockOrPageRequest);
                    } else {
                        // imageBlockRequest
                        sendImageBlockResponse(imageBlockOrPageRequest, answerNextImageBlockOrPageRequest,
                            imageBlockOrPageRequest.header.transactionSequenceNumber);
                    }
                },
                () => {
                    cancelWaiters(waiters);
                    reject(new Error('OTA: Timeout, device did not request any image blocks'));
                },
            );
        };

        const answerNextImageRequest = () => {
            waiters.nextImageRequest = endpoint.waitForCommand('genOta', 'queryNextImageRequest', null, maxTimeout);
            waiters.nextImageRequest.promise.then((payload) => {
                answerNextImageRequest();
                sendQueryNextImageResponse(endpoint, image, payload.header.transactionSequenceNumber, logger);
            });
        };

        // No need to timeout here, will already be done in answerNextImageBlockRequest
        waiters.upgradeEndRequest = endpoint.waitForCommand('genOta', 'upgradeEndRequest', null, maxTimeout);
        waiters.upgradeEndRequest.promise.then((data) => {
            logger.debug(`OTA: Got upgrade end request for '${device.ieeeAddr}': ${JSON.stringify(data.payload)}`);
            cancelWaiters(waiters);

            if (data.payload.status === 0) {
                const payload = {
                    manufacturerCode: image.header.manufacturerCode, imageType: image.header.imageType,
                    fileVersion: image.header.fileVersion, imageSize: image.header.totalImageSize,
                    currentTime: 0, upgradeTime: 1,
                };

                endpoint.commandResponse('genOta', 'upgradeEndResponse', payload, null, data.header.transactionSequenceNumber).then(
                    () => {
                        logger.debug(`OTA: Update succeeded, waiting for device announce`);
                        onProgress(100, null);

                        let timer: ReturnType<typeof setTimeout> = null;
                        const cb = () => {
                            logger.debug(`OTA: Got device announce or timed out, call resolve`);
                            clearInterval(timer);
                            device.removeListener('deviceAnnounce', cb);
                            resolve(image.header.fileVersion);
                        };
                        timer = setTimeout(cb, 120 * 1000); // timeout after 2 minutes
                        device.once('deviceAnnounce', cb);
                    },
                    (e) => {
                        const message = `OTA: Upgrade end response failed (${e.message})`;
                        logger.debug(message);
                        reject(new Error(message));
                    },
                );
            } else {
                // @ts-expect-error
                const error = `OTA: Update failed with reason: '${endRequestCodeLookup[data.payload.status]}'`;
                logger.debug(error);
                reject(new Error(error));
            }
        });

        logger.debug('OTA: Starting upgrade');
        answerNextImageBlockOrPageRequest();
        answerNextImageRequest();

        // Notify client once more about new image, client should start sending queryNextImageRequest now
        imageNotify(endpoint).catch((e) => logger.debug(`OTA: Image notify failed (${e})`));
    });
}

export async function getNewImage(current: Ota.ImageInfo, logger: Logger, device: Zh.Device,
    getImageMeta: Ota.GetImageMeta, downloadImage: DownloadImage): Promise<Ota.Image> {
    const meta = await getImageMeta(current, logger, device);
    logger.debug(`OTA: Get new image for '${device.ieeeAddr}'`);
    assert(meta, 'Images currently unavailable');
    logger.debug(`OTA: Get new image for '${device.ieeeAddr}', latest meta ${JSON.stringify(meta)}`);
    assert(meta.fileVersion > current.fileVersion || meta.force, 'No new image available');

    const download = downloadImage ? await downloadImage(meta, logger) :
        await getAxios().get(meta.url, {responseType: 'arraybuffer'});

    const checksum = (meta.sha512 || meta.sha256);
    if (checksum) {
        const hash = crypto.createHash(meta.sha512 ? 'sha512' : 'sha256');
        hash.update(download.data);
        assert(hash.digest('hex') === checksum, 'File checksum validation failed');
        logger.debug(`OTA: Update checksum validation succeeded for '${device.ieeeAddr}'`);
    }

    const start = download.data.indexOf(upgradeFileIdentifier);
    const image = parseImage(download.data.slice(start));
    logger.debug(`OTA: Get new image for '${device.ieeeAddr}', image header ${JSON.stringify(image.header)}`);
    assert(image.header.fileVersion === meta.fileVersion, 'File version mismatch');
    assert(!meta.fileSize || image.header.totalImageSize === meta.fileSize, 'Image size mismatch');
    assert(image.header.manufacturerCode === current.manufacturerCode, 'Manufacturer code mismatch');
    assert(image.header.imageType === current.imageType, 'Image type mismatch');
    if ('minimumHardwareVersion' in image.header && 'maximumHardwareVersion' in image.header) {
        assert(image.header.minimumHardwareVersion <= device.hardwareVersion &&
            device.hardwareVersion <= image.header.maximumHardwareVersion, 'Hardware version mismatch');
    }
    validateImageData(image);
    return image;
}

export function getAxios(caBundle: string[] = null) {
    let config = {};
    const httpsAgentOptions: https.AgentOptions = {};
    if (caBundle !== null) {
        // We also include all system default CAs, as setting custom CAs fully replaces the default list
        httpsAgentOptions.ca = [...tls.rootCertificates, ...caBundle];
    }

    const proxy = process.env.HTTPS_PROXY;
    if (proxy) {
        config = {
            proxy: false,
            httpsAgent: new HttpsProxyAgent(proxy, httpsAgentOptions),
            headers: {
                'Accept-Encoding': '*',
            },
        };
    } else {
        config = {
            httpsAgent: new https.Agent(httpsAgentOptions),
        };
    }

    const axiosInstance = axios.create(config);
    axiosInstance.defaults.maxRedirects = 0; // Set to 0 to prevent automatic redirects
    // Add work with 302 redirects without hostname in Location header
    axiosInstance.interceptors.response.use(
        (response) => response,
        (error) => {
            // get domain from basic url
            if (error.response && [301, 302].includes(error.response.status)) {
                let redirectUrl = error.response.headers.location;
                try {
                    const parsedUrl = new URL(redirectUrl);
                    if (!parsedUrl.protocol || !parsedUrl.host) {
                        throw new Error('OTA: Get Axios, no scheme or domain');
                    }
                } catch {
                    // Prepend scheme and domain from the original request's base URL
                    const baseURL = new URL(error.config.url);
                    redirectUrl = `${baseURL.origin}${redirectUrl}`;
                }
                return axiosInstance.get(redirectUrl, {responseType: error.config.responseType || 'arraybuffer'});
            }
        },
    );
    return axiosInstance;
}

exports.upgradeFileIdentifier = upgradeFileIdentifier;
exports.isUpdateAvailable = isUpdateAvailable;
exports.parseImage = parseImage;
exports.validateImageData = validateImageData;
exports.isNewImageAvailable = isNewImageAvailable;
exports.updateToLatest = updateToLatest;
exports.getNewImage = getNewImage;
exports.getAxios = getAxios;
exports.isValidUrl = isValidUrl;
exports.setDataDir = setDataDir;
exports.getFirmwareFile = getFirmwareFile;
exports.readLocalFile = readLocalFile;
exports.getOverrideIndexFile = getOverrideIndexFile;<|MERGE_RESOLUTION|>--- conflicted
+++ resolved
@@ -88,7 +88,6 @@
     return {data: readLocalFile(urlOrName, logger)};
 }
 
-<<<<<<< HEAD
 export async function processCustomCaBundle(uri: string) {
     let rawCaBundle = '';
     if (isValidUrl(uri)) {
@@ -122,8 +121,6 @@
     return caBundle;
 }
 
-=======
->>>>>>> 02cbd39c
 export async function getOverrideIndexFile(urlOrName: string) {
     if (isValidUrl(urlOrName)) {
         const {data: index} = await getAxios().get(urlOrName);
@@ -402,12 +399,8 @@
 
     // Soft-fail because no images in repo/URL for specified device
     if (!meta) {
-<<<<<<< HEAD
         const metaS = `device '${device.modelID}', hardwareVersion '${device.hardwareVersion}', manufacturerName ${device.manufacturerName}`;
         logger.warn(`OTA: Images currently unavailable for ${metaS}, ${currentS}'`);
-=======
-        logger.warn(`OTA: Images currently unavailable for device '${device.modelID}', hardwareVersion '${device.hardwareVersion}', ${currentS}'`);
->>>>>>> 02cbd39c
 
         return {
             available: 0,
@@ -429,14 +422,11 @@
 export async function updateToLatest(device: Zh.Device, logger: Logger, onProgress: Ota.OnProgress, getNewImage: GetNewImage,
     getImageMeta: Ota.GetImageMeta = null, downloadImage: DownloadImage = null): Promise<number> {
     logger.debug(`OTA: Updating to latest '${device.ieeeAddr}' (${device.modelID})`);
-
     const endpoint = getOTAEndpoint(device);
     assert(endpoint != null, `Failed to find endpoint which support OTA cluster`);
     logger.debug(`OTA: Using endpoint '${endpoint.ID}'`);
-
     const request = await requestOTA(endpoint);
     logger.debug(`OTA: Got request '${JSON.stringify(request.payload)}'`);
-
     const image = await getNewImage(request.payload, logger, device, getImageMeta, downloadImage);
     logger.debug(`OTA: Got new image for '${device.ieeeAddr}'`);
 
