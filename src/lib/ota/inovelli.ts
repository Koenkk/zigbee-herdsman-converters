--- conflicted
+++ resolved
@@ -8,11 +8,7 @@
 
 export async function getImageMeta(current: Ota.ImageInfo, logger: Logger, device: Zh.Device): Promise<Ota.ImageMeta> {
     logger.debug(`InovelliOTA: call getImageMeta for ${device.modelID}`);
-<<<<<<< HEAD
-    const {data: images}= await axios.get(url);
-=======
     const {data: images} = await axios.get(url);
->>>>>>> 02cbd39c
 
     if (!images) {
         throw new Error(`InovelliOTA: Error getting firmware page at ${url}`);
