--- conflicted
+++ resolved
@@ -249,11 +249,7 @@
             }
 
             if (device.meta) {
-<<<<<<< HEAD
-                containsOnly(['disableActionGroup', 'configureKey', 'multiEndpoint', 'applyRedFix', 'disableDefaultResponse', 'enhancedHue', 'timeout', 'supportsHueAndSaturation', 'battery', 'coverInverted', 'turnsOffAtBrightness1', 'pinCodeCount', 'commandArmIncludeTransaction'], Object.keys(device.meta));
-=======
-                containsOnly(['disableActionGroup', 'configureKey', 'multiEndpoint', 'applyRedFix', 'disableDefaultResponse', 'enhancedHue', 'timeout', 'supportsHueAndSaturation', 'battery', 'coverInverted', 'turnsOffAtBrightness1', 'pinCodeCount', 'tuyaThermostatSystemMode', 'tuyaThermostatPreset'], Object.keys(device.meta));
->>>>>>> a3650819
+                containsOnly(['disableActionGroup', 'configureKey', 'multiEndpoint', 'applyRedFix', 'disableDefaultResponse', 'enhancedHue', 'timeout', 'supportsHueAndSaturation', 'battery', 'coverInverted', 'turnsOffAtBrightness1', 'pinCodeCount', 'tuyaThermostatSystemMode', 'tuyaThermostatPreset', 'commandArmIncludeTransaction'], Object.keys(device.meta));
             }
 
             if (device.zigbeeModel) {
