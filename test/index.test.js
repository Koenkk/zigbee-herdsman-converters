--- conflicted
+++ resolved
@@ -567,19 +567,6 @@
         });
     });
 
-<<<<<<< HEAD
-    it('Function exposes should have linkquality sensor', () => {
-        definitions.forEach((definition) => {
-            if (typeof definition.exposes == 'function') {
-                if (!definition.exposes().find((e) => e.property === 'linkquality')) {
-                    throw new Error(`e.linkquality() is missing for '${definition.model}'`);
-                }
-            }
-        });
-    });
-
-=======
->>>>>>> f9132737
     it('Verify options filter', () => {
         const ZNCLDJ12LM = definitions.find((d) => d.model == 'ZNCLDJ12LM');
         expect(ZNCLDJ12LM.options.length).toBe(1);
